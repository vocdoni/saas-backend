--- conflicted
+++ resolved
@@ -6,14 +6,9 @@
 )
 
 var collectionsValidators = map[string]bson.M{
-<<<<<<< HEAD
-	"users":         usersCollectionValidator,
-	"organizations": organizationsCollectionValidator,
-	"subscriptions": subscriptionCollectionValidator,
-=======
 	"users":               usersCollectionValidator,
+	"subscriptions":       subscriptionCollectionValidator,
 	"organizationInvites": organizationInvitesCollectionValidator,
->>>>>>> e875b70b
 }
 
 var usersCollectionValidator = bson.M{
@@ -29,11 +24,7 @@
 			"email": bson.M{
 				"bsonType":    "string",
 				"description": "must be an email and is required",
-<<<<<<< HEAD
 				"pattern":     `^[\w.\+\.\-]+@([\w\-]+\.)+[\w]{2,}$`,
-=======
-				"pattern":     internal.EmailRegexTemplate,
->>>>>>> e875b70b
 			},
 			"password": bson.M{
 				"bsonType":    "string",
@@ -44,20 +35,35 @@
 	},
 }
 
-<<<<<<< HEAD
-var organizationsCollectionValidator = bson.M{
+var organizationInvitesCollectionValidator = bson.M{
 	"$jsonSchema": bson.M{
 		"bsonType": "object",
-		"required": []string{"_id", "name"},
+		"required": []string{"invitationCode", "organizationAddress", "currentUserID", "newUserEmail", "role", "expiration"},
 		"properties": bson.M{
-			// list properties as define in db/types.go
-			"id": bson.M{
+			"invitationCode": bson.M{
+				"bsonType":    "string",
+				"description": "must be a string and is required",
+				"minimum":     6,
+				"pattern":     `^[\w]{6,}$`,
+			},
+			"organizationAddress": bson.M{
 				"bsonType":    "string",
 				"description": "must be a string and is required",
 			},
-			"name": bson.M{
+			"currentUserID": bson.M{
+				"bsonType":    "long",
+				"description": "must be an integer and is required",
+				"minimum":     1,
+				"pattern":     `^[1-9]+$`,
+			},
+			"newUserEmail": bson.M{
 				"bsonType":    "string",
-				"description": "must be a string and is required",
+				"description": "must be an email and is required",
+				"pattern":     internal.EmailRegexTemplate,
+			},
+			"expiration": bson.M{
+				"bsonType":    "date",
+				"description": "must be a date and is required",
 			},
 		},
 	},
@@ -141,38 +147,6 @@
 			// 			},
 			// 		},
 			// 	},
-=======
-var organizationInvitesCollectionValidator = bson.M{
-	"$jsonSchema": bson.M{
-		"bsonType": "object",
-		"required": []string{"invitationCode", "organizationAddress", "currentUserID", "newUserEmail", "role", "expiration"},
-		"properties": bson.M{
-			"invitationCode": bson.M{
-				"bsonType":    "string",
-				"description": "must be a string and is required",
-				"minimum":     6,
-				"pattern":     `^[\w]{6,}$`,
-			},
-			"organizationAddress": bson.M{
-				"bsonType":    "string",
-				"description": "must be a string and is required",
-			},
-			"currentUserID": bson.M{
-				"bsonType":    "long",
-				"description": "must be an integer and is required",
-				"minimum":     1,
-				"pattern":     `^[1-9]+$`,
-			},
-			"newUserEmail": bson.M{
-				"bsonType":    "string",
-				"description": "must be an email and is required",
-				"pattern":     internal.EmailRegexTemplate,
-			},
-			"expiration": bson.M{
-				"bsonType":    "date",
-				"description": "must be a date and is required",
-			},
->>>>>>> e875b70b
 		},
 	},
 }