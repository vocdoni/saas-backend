--- conflicted
+++ resolved
@@ -319,8 +319,7 @@
 		return nil, fmt.Errorf("failed to get census memberships: %w", err)
 	}
 
-<<<<<<< HEAD
-	return resultMemb, nil
+	return memberships, nil
 }
 
 // CensusParticipantsPaginated retrieves a list of orgParticipants from the DB
@@ -391,7 +390,4 @@
 		return 0, err
 	}
 	return int(count), nil
-=======
-	return memberships, nil
->>>>>>> 5cd9f7b2
 }