--- conflicted
+++ resolved
@@ -55,245 +55,6 @@
 
 func TestCensusMembership(t *testing.T) {
 	c := qt.New(t)
-<<<<<<< HEAD
-	defer resetDB(c)
-
-	// Setup prerequisites
-	_, censusID := setupTestPrerequisites(c)
-
-	// Test getting membership with invalid data
-	_, err := db.CensusMembership("", testMembershipParticipantNo)
-	c.Assert(err, qt.Equals, ErrInvalidData)
-
-	_, err = db.CensusMembership(censusID, "")
-	c.Assert(err, qt.Equals, ErrInvalidData)
-
-	// Test getting non-existent membership
-	_, err = db.CensusMembership(censusID, testMembershipParticipantNo)
-	c.Assert(err, qt.Equals, ErrNotFound)
-
-	// Create a membership to retrieve
-	membership := &CensusMembership{
-		ParticipantNo: testMembershipParticipantNo,
-		CensusID:      censusID,
-	}
-	err = db.SetCensusMembership(membership)
-	c.Assert(err, qt.IsNil)
-
-	// Test getting existing membership
-	retrievedMembership, err := db.CensusMembership(censusID, testMembershipParticipantNo)
-	c.Assert(err, qt.IsNil)
-	c.Assert(retrievedMembership.ParticipantNo, qt.Equals, testMembershipParticipantNo)
-	c.Assert(retrievedMembership.CensusID, qt.Equals, censusID)
-	c.Assert(retrievedMembership.CreatedAt.IsZero(), qt.IsFalse)
-	c.Assert(retrievedMembership.UpdatedAt.IsZero(), qt.IsFalse)
-}
-
-func TestDelCensusMembership(t *testing.T) {
-	c := qt.New(t)
-	defer resetDB(c)
-
-	// Setup prerequisites
-	_, censusID := setupTestPrerequisites(c)
-
-	// Test deleting with invalid data
-	err := db.DelCensusMembership("", testMembershipParticipantNo)
-	c.Assert(err, qt.Equals, ErrInvalidData)
-
-	err = db.DelCensusMembership(censusID, "")
-	c.Assert(err, qt.Equals, ErrInvalidData)
-
-	// Create a membership to delete
-	membership := &CensusMembership{
-		ParticipantNo: testMembershipParticipantNo,
-		CensusID:      censusID,
-	}
-	err = db.SetCensusMembership(membership)
-	c.Assert(err, qt.IsNil)
-
-	// Test deleting existing membership
-	err = db.DelCensusMembership(censusID, testMembershipParticipantNo)
-	c.Assert(err, qt.IsNil)
-
-	// Verify the membership was deleted
-	_, err = db.CensusMembership(censusID, testMembershipParticipantNo)
-	c.Assert(err, qt.Equals, ErrNotFound)
-
-	// Test deleting non-existent membership (should not error)
-	err = db.DelCensusMembership(censusID, testMembershipParticipantNo)
-	c.Assert(err, qt.IsNil)
-}
-
-func TestSetBulkCensusMembership(t *testing.T) {
-	c := qt.New(t)
-	defer resetDB(c)
-
-	// Setup prerequisites
-	_, censusID := setupTestPrerequisites(c)
-
-	// Test with empty participants
-	result, err := db.SetBulkCensusMembership("test_salt", censusID, nil)
-	c.Assert(err, qt.IsNil)
-	c.Assert(result, qt.IsNil)
-
-	// Test with empty census ID
-	participants := []OrgParticipant{
-		{
-			ParticipantNo: "test1",
-			Email:         "test1@example.com",
-			Phone:         "1234567890",
-			Password:      "password1",
-		},
-	}
-	result, err = db.SetBulkCensusMembership("test_salt", "", participants)
-	c.Assert(err, qt.Equals, ErrInvalidData)
-	c.Assert(result, qt.IsNil)
-
-	// Test with non-existent census
-	result, err = db.SetBulkCensusMembership("test_salt", primitive.NewObjectID().Hex(), participants)
-	c.Assert(err, qt.Not(qt.IsNil))
-	c.Assert(result, qt.IsNil)
-
-	// Test successful bulk creation
-	participants = []OrgParticipant{
-		{
-			ParticipantNo: "test1",
-			Email:         "test1@example.com",
-			Phone:         "1234567890",
-			Password:      "password1",
-		},
-		{
-			ParticipantNo: "test2",
-			Email:         "test2@example.com",
-			Phone:         "0987654321",
-			Password:      "password2",
-		},
-	}
-
-	result, err = db.SetBulkCensusMembership("test_salt", censusID, participants)
-	c.Assert(err, qt.IsNil)
-	c.Assert(result, qt.Not(qt.IsNil))
-	c.Assert(result.UpsertedCount, qt.Equals, int64(2))
-
-	// Verify participants were created with hashed data
-	for _, p := range participants {
-		participant, err := db.OrgParticipantByNo(testOrgAddress, p.ParticipantNo)
-		c.Assert(err, qt.IsNil)
-		c.Assert(participant.Email, qt.Equals, "")
-		c.Assert(participant.HashedEmail, qt.Not(qt.Equals), "")
-		c.Assert(participant.Phone, qt.Equals, "")
-		c.Assert(participant.HashedPhone, qt.Not(qt.Equals), "")
-		c.Assert(participant.Password, qt.Equals, "")
-		c.Assert(participant.HashedPass, qt.Not(qt.Equals), "")
-		c.Assert(participant.CreatedAt.IsZero(), qt.IsFalse)
-
-		// Verify memberships were created
-		membership, err := db.CensusMembership(censusID, p.ParticipantNo)
-		c.Assert(err, qt.IsNil)
-		c.Assert(membership.ParticipantNo, qt.Equals, p.ParticipantNo)
-		c.Assert(membership.CensusID, qt.Equals, censusID)
-		c.Assert(membership.CreatedAt.IsZero(), qt.IsFalse)
-	}
-
-	// Test updating existing participants and memberships
-	participants[0].Email = "updated1@example.com"
-	participants[1].Phone = "1111111111"
-
-	result, err = db.SetBulkCensusMembership("test_salt", censusID, participants)
-	c.Assert(err, qt.IsNil)
-	c.Assert(result, qt.Not(qt.IsNil))
-	c.Assert(result.ModifiedCount, qt.Equals, int64(2))
-
-	// Verify updates
-	for _, p := range participants {
-		participant, err := db.OrgParticipantByNo(testOrgAddress, p.ParticipantNo)
-		c.Assert(err, qt.IsNil)
-		c.Assert(participant.Email, qt.Equals, "")
-		c.Assert(participant.HashedEmail, qt.Not(qt.Equals), "")
-		c.Assert(participant.Phone, qt.Equals, "")
-		c.Assert(participant.HashedPhone, qt.Not(qt.Equals), "")
-	}
-}
-
-func TestCensusParticipantsPaginatedAndCount(t *testing.T) {
-	c := qt.New(t)
-	defer resetDB(c)
-	// create org
-	organization := &Organization{
-		Address: testOrgAddress,
-	}
-	err := db.SetOrganization(organization)
-	c.Assert(err, qt.IsNil)
-	// generate and add test participants to the org
-	nParticipants := 10000
-	testParticipants, testBulkParticipants := randOrgParticipantsForTest(nParticipants)
-	// create test census
-	censusId, err := db.SetCensus(&Census{
-		OrgAddress: testOrgAddress,
-		Type:       CensusTypeMail,
-		CreatedAt:  time.Now(),
-		UpdatedAt:  time.Now(),
-	})
-	c.Assert(err, qt.IsNil)
-	// test empty census participants page
-	emptyParticipants, err := db.CensusParticipantsPaginated(censusId, 100, 0)
-	c.Assert(err, qt.IsNil)
-	c.Assert(len(emptyParticipants), qt.Equals, 0)
-	// add the org participants to the census
-	setCensusPartipantsRes, err := db.SetBulkCensusMembership("test_salt", censusId, testBulkParticipants)
-	c.Assert(err, qt.IsNil)
-	c.Assert(setCensusPartipantsRes, qt.Not(qt.IsNil))
-	c.Assert(setCensusPartipantsRes.UpsertedCount, qt.Equals, int64(nParticipants))
-	// test count census participants
-	count, err := db.CountCensusParticipants(censusId)
-	c.Assert(err, qt.IsNil)
-	c.Assert(count, qt.Equals, nParticipants)
-	// test top 100 census participants
-	top100Participants, err := db.CensusParticipantsPaginated(censusId, 100, 0)
-	c.Assert(err, qt.IsNil)
-	c.Assert(len(top100Participants), qt.Equals, 100)
-	// check the received participants
-	for _, p := range top100Participants {
-		c.Assert(p.HashedEmail, qt.DeepEquals, internal.HashOrgData(testOrgAddress, testParticipants[p.ParticipantNo].Email))
-		c.Assert(p.HashedPhone, qt.DeepEquals, internal.HashOrgData(testOrgAddress, testParticipants[p.ParticipantNo].Phone))
-		c.Assert(p.Name, qt.Equals, testParticipants[p.ParticipantNo].Name)
-	}
-	// test next 100 census participants
-	next100Participants, err := db.CensusParticipantsPaginated(censusId, 100, 100)
-	c.Assert(err, qt.IsNil)
-	c.Assert(len(next100Participants), qt.Equals, 100)
-	// check the received participants
-	for _, p := range next100Participants {
-		c.Assert(p.HashedEmail, qt.DeepEquals, internal.HashOrgData(testOrgAddress, testParticipants[p.ParticipantNo].Email))
-		c.Assert(p.HashedPhone, qt.DeepEquals, internal.HashOrgData(testOrgAddress, testParticipants[p.ParticipantNo].Phone))
-		c.Assert(p.Name, qt.Equals, testParticipants[p.ParticipantNo].Name)
-	}
-	// test last 100 census participants
-	last100Participants, err := db.CensusParticipantsPaginated(censusId, 100, nParticipants-100)
-	c.Assert(err, qt.IsNil)
-	c.Assert(len(last100Participants), qt.Equals, 100)
-	// check the received participants
-	for _, p := range last100Participants {
-		c.Assert(p.HashedEmail, qt.DeepEquals, internal.HashOrgData(testOrgAddress, testParticipants[p.ParticipantNo].Email))
-		c.Assert(p.HashedPhone, qt.DeepEquals, internal.HashOrgData(testOrgAddress, testParticipants[p.ParticipantNo].Phone))
-		c.Assert(p.Name, qt.Equals, testParticipants[p.ParticipantNo].Name)
-	}
-	// test last 50 census participants with limit 100
-	last50Participants, err := db.CensusParticipantsPaginated(censusId, 100, nParticipants-50)
-	c.Assert(err, qt.IsNil)
-	c.Assert(len(last50Participants), qt.Equals, 50)
-	// check the received participants
-	for _, p := range last50Participants {
-		c.Assert(p.HashedEmail, qt.DeepEquals, internal.HashOrgData(testOrgAddress, testParticipants[p.ParticipantNo].Email))
-		c.Assert(p.HashedPhone, qt.DeepEquals, internal.HashOrgData(testOrgAddress, testParticipants[p.ParticipantNo].Phone))
-		c.Assert(p.Name, qt.Equals, testParticipants[p.ParticipantNo].Name)
-	}
-	// test no-valid census participants page
-	// test last 50 census participants with limit 100
-	noParticipants, err := db.CensusParticipantsPaginated(censusId, 100, nParticipants)
-	c.Assert(err, qt.IsNil)
-	c.Assert(len(noParticipants), qt.Equals, 0)
-=======
 	db := startTestDB(t)
 
 	t.Run("SetCensusMembership", func(t *testing.T) {
@@ -578,5 +339,84 @@
 			}
 		})
 	})
->>>>>>> 5cd9f7b2
+}
+
+func TestCensusParticipantsPaginatedAndCount(t *testing.T) {
+	c := qt.New(t)
+	defer resetDB(c)
+	// create org
+	organization := &Organization{
+		Address: testOrgAddress,
+	}
+	err := db.SetOrganization(organization)
+	c.Assert(err, qt.IsNil)
+	// generate and add test participants to the org
+	nParticipants := 10000
+	testParticipants, testBulkParticipants := randOrgParticipantsForTest(nParticipants)
+	// create test census
+	censusId, err := db.SetCensus(&Census{
+		OrgAddress: testOrgAddress,
+		Type:       CensusTypeMail,
+		CreatedAt:  time.Now(),
+		UpdatedAt:  time.Now(),
+	})
+	c.Assert(err, qt.IsNil)
+	// test empty census participants page
+	emptyParticipants, err := db.CensusParticipantsPaginated(censusId, 100, 0)
+	c.Assert(err, qt.IsNil)
+	c.Assert(len(emptyParticipants), qt.Equals, 0)
+	// add the org participants to the census
+	setCensusPartipantsRes, err := db.SetBulkCensusMembership("test_salt", censusId, testBulkParticipants)
+	c.Assert(err, qt.IsNil)
+	c.Assert(setCensusPartipantsRes, qt.Not(qt.IsNil))
+	c.Assert(setCensusPartipantsRes.UpsertedCount, qt.Equals, int64(nParticipants))
+	// test count census participants
+	count, err := db.CountCensusParticipants(censusId)
+	c.Assert(err, qt.IsNil)
+	c.Assert(count, qt.Equals, nParticipants)
+	// test top 100 census participants
+	top100Participants, err := db.CensusParticipantsPaginated(censusId, 100, 0)
+	c.Assert(err, qt.IsNil)
+	c.Assert(len(top100Participants), qt.Equals, 100)
+	// check the received participants
+	for _, p := range top100Participants {
+		c.Assert(p.HashedEmail, qt.DeepEquals, internal.HashOrgData(testOrgAddress, testParticipants[p.ParticipantNo].Email))
+		c.Assert(p.HashedPhone, qt.DeepEquals, internal.HashOrgData(testOrgAddress, testParticipants[p.ParticipantNo].Phone))
+		c.Assert(p.Name, qt.Equals, testParticipants[p.ParticipantNo].Name)
+	}
+	// test next 100 census participants
+	next100Participants, err := db.CensusParticipantsPaginated(censusId, 100, 100)
+	c.Assert(err, qt.IsNil)
+	c.Assert(len(next100Participants), qt.Equals, 100)
+	// check the received participants
+	for _, p := range next100Participants {
+		c.Assert(p.HashedEmail, qt.DeepEquals, internal.HashOrgData(testOrgAddress, testParticipants[p.ParticipantNo].Email))
+		c.Assert(p.HashedPhone, qt.DeepEquals, internal.HashOrgData(testOrgAddress, testParticipants[p.ParticipantNo].Phone))
+		c.Assert(p.Name, qt.Equals, testParticipants[p.ParticipantNo].Name)
+	}
+	// test last 100 census participants
+	last100Participants, err := db.CensusParticipantsPaginated(censusId, 100, nParticipants-100)
+	c.Assert(err, qt.IsNil)
+	c.Assert(len(last100Participants), qt.Equals, 100)
+	// check the received participants
+	for _, p := range last100Participants {
+		c.Assert(p.HashedEmail, qt.DeepEquals, internal.HashOrgData(testOrgAddress, testParticipants[p.ParticipantNo].Email))
+		c.Assert(p.HashedPhone, qt.DeepEquals, internal.HashOrgData(testOrgAddress, testParticipants[p.ParticipantNo].Phone))
+		c.Assert(p.Name, qt.Equals, testParticipants[p.ParticipantNo].Name)
+	}
+	// test last 50 census participants with limit 100
+	last50Participants, err := db.CensusParticipantsPaginated(censusId, 100, nParticipants-50)
+	c.Assert(err, qt.IsNil)
+	c.Assert(len(last50Participants), qt.Equals, 50)
+	// check the received participants
+	for _, p := range last50Participants {
+		c.Assert(p.HashedEmail, qt.DeepEquals, internal.HashOrgData(testOrgAddress, testParticipants[p.ParticipantNo].Email))
+		c.Assert(p.HashedPhone, qt.DeepEquals, internal.HashOrgData(testOrgAddress, testParticipants[p.ParticipantNo].Phone))
+		c.Assert(p.Name, qt.Equals, testParticipants[p.ParticipantNo].Name)
+	}
+	// test no-valid census participants page
+	// test last 50 census participants with limit 100
+	noParticipants, err := db.CensusParticipantsPaginated(censusId, 100, nParticipants)
+	c.Assert(err, qt.IsNil)
+	c.Assert(len(noParticipants), qt.Equals, 0)
 }