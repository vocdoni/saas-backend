--- conflicted
+++ resolved
@@ -143,27 +143,7 @@
 		Options: options.Index().SetUnique(true),
 	}
 	if _, err := ms.users.Indexes().CreateOne(ctx, userEmailIndex); err != nil {
-<<<<<<< HEAD
-		return fmt.Errorf("failed to create index on addresses for users: %w", err)
-	}
-	// create an index for the 'phone' field on users
-	userPhoneIndex := mongo.IndexModel{
-		Keys:    bson.D{{Key: "phone", Value: 1}}, // 1 for ascending order
-		Options: options.Index().SetSparse(true),
-	}
-	if _, err := ms.users.Indexes().CreateOne(ctx, userPhoneIndex); err != nil {
-		return fmt.Errorf("failed to create index on phone for users: %w", err)
-	}
-	// create an index for the 'name' field on organizations (must be unique)
-	organizationNameIndex := mongo.IndexModel{
-		Keys:    bson.D{{Key: "name", Value: 1}}, // 1 for ascending order
-		Options: options.Index().SetUnique(true),
-	}
-	if _, err := ms.organizations.Indexes().CreateOne(ctx, organizationNameIndex); err != nil {
-		return fmt.Errorf("failed to create index on name for organizations: %w", err)
-=======
 		return fmt.Errorf("failed to create index on email for users: %w", err)
->>>>>>> e875b70b
 	}
 	// create an index for the ('code', 'type') tuple on user verifications (must be unique)
 	verificationCodeIndex := mongo.IndexModel{
