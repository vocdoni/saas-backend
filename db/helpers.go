--- conflicted
+++ resolved
@@ -202,9 +202,20 @@
 	}); err != nil {
 		return fmt.Errorf("failed to create index on invitationCode for organization invites: %w", err)
 	}
-<<<<<<< HEAD
-	// create an index for the OrgParticipant:participantNo field
-	orgParticipantNoIndex := mongo.IndexModel{
+	// create an index for the orgAddress
+	orgParticipantdAddresIndex := mongo.IndexModel{
+		Keys: bson.D{
+			{Key: "orgAddress", Value: 1}, // 1 for ascending order
+		},
+	}
+	// create an index for the ParticipantNo
+	orgParticipantdNoIndex := mongo.IndexModel{
+		Keys: bson.D{
+			{Key: "participantNo", Value: 1}, // 1 for ascending order
+		},
+	}
+	// create an index for the tuple OrgParticipant:ID and CensusID
+	orgParticipantdAddresNoIndex := mongo.IndexModel{
 		Keys: bson.D{
 			{Key: "participantNo", Value: 1}, // 1 for ascending order
 		},
@@ -214,42 +225,20 @@
 	orgAddressParticipantNoIndex := mongo.IndexModel{
 		Keys: bson.D{
 			{Key: "orgAddress", Value: 1},    // 1 for ascending order
-=======
-	// create an index for the orgAddress
-	orgParticipantdAddresIndex := mongo.IndexModel{
-		Keys: bson.D{
-			{Key: "orgAddress", Value: 1}, // 1 for ascending order
-		},
-	}
-	if _, err := ms.orgParticipants.Indexes().CreateOne(ctx, orgParticipantdAddresIndex); err != nil {
-		return fmt.Errorf("failed to create index on orgAddress and participantNo for orgParticipants: %w", err)
-	}
-	// create an index for the ParticipantNo
-	orgParticipantdNoIndex := mongo.IndexModel{
-		Keys: bson.D{
->>>>>>> 5cd9f7b2
-			{Key: "participantNo", Value: 1}, // 1 for ascending order
-		},
-	}
-<<<<<<< HEAD
+			{Key: "participantNo", Value: 1}, // 1 for ascending order
+		},
+		Options: options.Index().SetUnique(true),
+	}
 	// create an index for the tuple OrgParticipant:orgAddress,
 	// OrgParticipant:hashedEmail and OrgParticipant:hashedPhone
 	orgParticipantMailPhoneIndex := mongo.IndexModel{
-=======
-	if _, err := ms.orgParticipants.Indexes().CreateOne(ctx, orgParticipantdNoIndex); err != nil {
-		return fmt.Errorf("failed to create index on orgAddress and participantNo for orgParticipants: %w", err)
-	}
-
-	// create an index for the tuple OrgParticipant:ID and CensusID
-	orgParticipantdAddresNoIndex := mongo.IndexModel{
->>>>>>> 5cd9f7b2
-		Keys: bson.D{
-			{Key: "orgAddress", Value: 1},    // 1 for ascending order
-			{Key: "participantNo", Value: 1}, // 1 for ascending order
-		},
-		Options: options.Index().SetUnique(true),
-	}
-<<<<<<< HEAD
+		Keys: bson.D{
+			{Key: "orgAddress", Value: 1},  // 1 for ascending order
+			{Key: "hashedEmail", Value: 1}, // 1 for ascending order
+			{Key: "hashedPhone", Value: 1}, // 1 for ascending order
+		},
+		Options: options.Index().SetUnique(true),
+	}
 	// create an index for the tuple OrgParticipant:orgAddress and
 	// OrgParticipant:createdAt
 	orgParticipantCreatedAt := mongo.IndexModel{
@@ -259,16 +248,14 @@
 		},
 	}
 	if _, err := ms.orgParticipants.Indexes().CreateMany(ctx, []mongo.IndexModel{
-		orgParticipantNoIndex,
+		orgParticipantdNoIndex,
 		orgAddressParticipantNoIndex,
+		orgParticipantdAddresIndex,
+		orgParticipantdAddresNoIndex,
 		orgParticipantMailPhoneIndex,
 		orgParticipantCreatedAt,
 	}); err != nil {
 		return fmt.Errorf("failed to create index on organization participants: %w", err)
-=======
-	if _, err := ms.orgParticipants.Indexes().CreateOne(ctx, orgParticipantdAddresNoIndex); err != nil {
-		return fmt.Errorf("failed to create index on orgAddress and participantNo for orgParticipants: %w", err)
->>>>>>> 5cd9f7b2
 	}
 	// index for the censusID and participantNo tuple
 	censusMembershipIdIndex := mongo.IndexModel{
@@ -276,20 +263,12 @@
 			{Key: "censusId", Value: 1}, // 1 for ascending order
 		},
 	}
-	if _, err := ms.censusMemberships.Indexes().CreateOne(ctx, censusMembershipIdIndex); err != nil {
-		return fmt.Errorf("failed to create index on censusID for censusMemberships: %w", err)
-	}
-
 	// index for the censusID and participantNo tuple
 	censusMembershipNoIndex := mongo.IndexModel{
 		Keys: bson.D{
 			{Key: "participantNo", Value: 1}, // 1 for ascending order
 		},
 	}
-	if _, err := ms.censusMemberships.Indexes().CreateOne(ctx, censusMembershipNoIndex); err != nil {
-		return fmt.Errorf("failed to create index on censusID for censusMemberships: %w", err)
-	}
-
 	// index for the censusID and participantNo tuple
 	censusMembershipIdNoIndex := mongo.IndexModel{
 		Keys: bson.D{
@@ -298,7 +277,6 @@
 		},
 		Options: options.Index().SetUnique(true),
 	}
-<<<<<<< HEAD
 	// index for the membership:censusId and membership:createdAt tuple
 	censusMembershipCreatedAt := mongo.IndexModel{
 		Keys: bson.D{
@@ -307,14 +285,12 @@
 		},
 	}
 	if _, err := ms.censusMemberships.Indexes().CreateMany(ctx, []mongo.IndexModel{
-		censusMembershipIndex,
+		censusMembershipIdIndex,
+		censusMembershipNoIndex,
+		censusMembershipIdNoIndex,
 		censusMembershipCreatedAt,
 	}); err != nil {
 		return fmt.Errorf("failed to create index on census memberships: %w", err)
-=======
-	if _, err := ms.censusMemberships.Indexes().CreateOne(ctx, censusMembershipIdNoIndex); err != nil {
-		return fmt.Errorf("failed to create index on censusID for censusMemberships: %w", err)
->>>>>>> 5cd9f7b2
 	}
 	return nil
 }
