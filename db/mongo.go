package db

import (
	"context"
	"encoding/json"
	"fmt"
	"os"
	"sync"
	"time"

	"go.mongodb.org/mongo-driver/bson"
	"go.mongodb.org/mongo-driver/mongo"
	"go.mongodb.org/mongo-driver/mongo/options"
	"go.mongodb.org/mongo-driver/mongo/readpref"
	"go.vocdoni.io/dvote/log"
)

// MongoStorage uses an external MongoDB service for stoting the user data and election details.
type MongoStorage struct {
	database          string
	client            *mongo.Client
	keysLock          sync.RWMutex
	subscriptionsFile string

<<<<<<< HEAD
	users         *mongo.Collection
	verifications *mongo.Collection
	organizations *mongo.Collection
	subscriptions *mongo.Collection
=======
	users               *mongo.Collection
	verifications       *mongo.Collection
	organizations       *mongo.Collection
	organizationInvites *mongo.Collection
>>>>>>> e875b70b
}

type Options struct {
	MongoURL string
	Database string
}

func New(url, database, subscriptionsFile string) (*MongoStorage, error) {
	var err error
	ms := &MongoStorage{}
	if url == "" {
		return nil, fmt.Errorf("mongo URL is not defined")
	}
	if database == "" {
		return nil, fmt.Errorf("mongo database is not defined")
	}
	log.Infow("connecting to mongodb", "url", url, "database", database)
	// preparing connection
	opts := options.Client()
	opts.ApplyURI(url)
	opts.SetMaxConnecting(200)
	timeout := time.Second * 10
	opts.ConnectTimeout = &timeout
	// create a new client with the connection options
	ctx, cancel := context.WithTimeout(context.Background(), timeout)
	defer cancel()
	client, err := mongo.Connect(ctx, opts)
	if err != nil {
		return nil, fmt.Errorf("cannot connect to mongodb: %w", err)
	}
	// check if the connection is successful
	ctx, cancel2 := context.WithTimeout(context.Background(), 5*time.Second)
	defer cancel2()
	err = client.Ping(ctx, readpref.Primary())
	if err != nil {
		return nil, fmt.Errorf("cannot connect to mongodb: %w", err)
	}
	// init the database client
	ms.client = client
	ms.database = database
	ms.subscriptionsFile = subscriptionsFile
	// init the collections
	if err := ms.initCollections(ms.database); err != nil {
		return nil, err
	}
	// if reset flag is enabled, Reset drops the database documents and recreates indexes
	// else, just init collections and create indexes
	if reset := os.Getenv("VOCDONI_MONGO_RESET_DB"); reset != "" {
		if err := ms.Reset(); err != nil {
			return nil, err
		}
	} else {
		// create indexes
		if err := ms.createIndexes(); err != nil {
			return nil, err
		}
	}
	return ms, nil
}

func (ms *MongoStorage) Close() {
	ctx, cancel := context.WithTimeout(context.Background(), 10*time.Second)
	defer cancel()
	if err := ms.client.Disconnect(ctx); err != nil {
		log.Warn(err)
	}
}

func (ms *MongoStorage) Reset() error {
	log.Infof("resetting database")
	ctx, cancel := context.WithTimeout(context.Background(), 10*time.Second)
	defer cancel()
	// drop users collection
	if err := ms.users.Drop(ctx); err != nil {
		return err
	}
	// drop organizations collection
	if err := ms.organizations.Drop(ctx); err != nil {
		return err
	}
<<<<<<< HEAD
	// drop subscriptions collection
	if err := ms.subscriptions.Drop(ctx); err != nil {
=======
	// drop organizationInvites collection
	if err := ms.organizationInvites.Drop(ctx); err != nil {
		return err
	}
	// drop verifications collection
	if err := ms.verifications.Drop(ctx); err != nil {
>>>>>>> e875b70b
		return err
	}
	// init the collections
	if err := ms.initCollections(ms.database); err != nil {
		return err
	}
	// create indexes
	if err := ms.createIndexes(); err != nil {
		return err
	}
	return nil
}

func (ms *MongoStorage) String() string {
	const contextTimeout = 30 * time.Second
	ms.keysLock.RLock()
	defer ms.keysLock.RUnlock()
	// get all users
	ctx, cancel := context.WithTimeout(context.Background(), contextTimeout)
	defer cancel()
	userCur, err := ms.users.Find(ctx, bson.D{{}})
	if err != nil {
		log.Warn(err)
		return "{}"
	}
	// append all users to the export data
	ctx, cancel2 := context.WithTimeout(context.Background(), contextTimeout)
	defer cancel2()
	var users UserCollection
	for userCur.Next(ctx) {
		var user User
		err := userCur.Decode(&user)
		if err != nil {
			log.Warn(err)
		}
		users.Users = append(users.Users, user)
	}
	// get all user verifications
	ctx, cancel3 := context.WithTimeout(context.Background(), contextTimeout)
	defer cancel3()
	verCur, err := ms.verifications.Find(ctx, bson.D{{}})
	if err != nil {
		log.Warn(err)
		return "{}"
	}
	// append all user verifications to the export data
	ctx, cancel4 := context.WithTimeout(context.Background(), contextTimeout)
	defer cancel4()
	var verifications UserVerifications
	for verCur.Next(ctx) {
		var ver UserVerification
		err := verCur.Decode(&ver)
		if err != nil {
			log.Warn(err)
		}
		verifications.Verifications = append(verifications.Verifications, ver)
	}
	// get all organizations
	ctx, cancel5 := context.WithTimeout(context.Background(), contextTimeout)
	defer cancel5()
	orgCur, err := ms.organizations.Find(ctx, bson.D{{}})
	if err != nil {
		log.Warn(err)
		return "{}"
	}
	// append all organizations to the export data
	ctx, cancel6 := context.WithTimeout(context.Background(), contextTimeout)
	defer cancel6()
	var organizations OrganizationCollection
	for orgCur.Next(ctx) {
		var org Organization
		err := orgCur.Decode(&org)
		if err != nil {
			log.Warn(err)
		}
		organizations.Organizations = append(organizations.Organizations, org)
	}
<<<<<<< HEAD

	// get all subsc

=======
	// get all organization invites
	ctx, cancel7 := context.WithTimeout(context.Background(), contextTimeout)
	defer cancel7()
	invCur, err := ms.organizationInvites.Find(ctx, bson.D{{}})
	if err != nil {
		log.Warn(err)
		return "{}"
	}
	// append all organization invites to the export data
	ctx, cancel8 := context.WithTimeout(context.Background(), contextTimeout)
	defer cancel8()
	var organizationInvites OrganizationInvitesCollection
	for invCur.Next(ctx) {
		var inv OrganizationInvite
		err := invCur.Decode(&inv)
		if err != nil {
			log.Warn(err)
		}
		organizationInvites.OrganizationInvites = append(organizationInvites.OrganizationInvites, inv)
	}
>>>>>>> e875b70b
	// encode the data to JSON and return it
	data, err := json.Marshal(&Collection{users, verifications, organizations, organizationInvites})
	if err != nil {
		log.Warn(err)
	}
	return string(data)
}

// Import imports a JSON dataset produced by String() into the database.
func (ms *MongoStorage) Import(jsonData []byte) error {
	ms.keysLock.RLock()
	defer ms.keysLock.RUnlock()
	// decode import data
	log.Infof("importing database")
	var collection Collection
	err := json.Unmarshal(jsonData, &collection)
	if err != nil {
		return err
	}
	// create global context to import data
	ctx, cancel := context.WithTimeout(context.Background(), 120*time.Second)
	defer cancel()
	// upsert users collection
	log.Infow("importing users", "count", len(collection.Users))
	for _, user := range collection.Users {
		filter := bson.M{"_id": user.ID}
		update := bson.M{"$set": user}
		opts := options.Update().SetUpsert(true)
		_, err := ms.users.UpdateOne(ctx, filter, update, opts)
		if err != nil {
			log.Warnw("error upserting user", "err", err, "user", user.ID)
		}
	}
	// upsert organizations collection
	log.Infow("importing organizations", "count", len(collection.Organizations))
	for _, org := range collection.Organizations {
		filter := bson.M{"_id": org.Address}
		update := bson.M{"$set": org}
		opts := options.Update().SetUpsert(true)
		_, err := ms.organizations.UpdateOne(ctx, filter, update, opts)
		if err != nil {
			log.Warnw("error upserting organization", "err", err, "organization", org.Address)
		}
	}
	log.Infof("imported database!")
	return nil
}<|MERGE_RESOLUTION|>--- conflicted
+++ resolved
@@ -22,17 +22,11 @@
 	keysLock          sync.RWMutex
 	subscriptionsFile string
 
-<<<<<<< HEAD
-	users         *mongo.Collection
-	verifications *mongo.Collection
-	organizations *mongo.Collection
-	subscriptions *mongo.Collection
-=======
 	users               *mongo.Collection
 	verifications       *mongo.Collection
 	organizations       *mongo.Collection
 	organizationInvites *mongo.Collection
->>>>>>> e875b70b
+	subscriptions       *mongo.Collection
 }
 
 type Options struct {
@@ -113,17 +107,16 @@
 	if err := ms.organizations.Drop(ctx); err != nil {
 		return err
 	}
-<<<<<<< HEAD
+	// drop organizationInvites collection
+	if err := ms.organizationInvites.Drop(ctx); err != nil {
+		return err
+	}
+	// drop verifications collection
+	if err := ms.verifications.Drop(ctx); err != nil {
+		return err
+	}
 	// drop subscriptions collection
 	if err := ms.subscriptions.Drop(ctx); err != nil {
-=======
-	// drop organizationInvites collection
-	if err := ms.organizationInvites.Drop(ctx); err != nil {
-		return err
-	}
-	// drop verifications collection
-	if err := ms.verifications.Drop(ctx); err != nil {
->>>>>>> e875b70b
 		return err
 	}
 	// init the collections
@@ -201,11 +194,6 @@
 		}
 		organizations.Organizations = append(organizations.Organizations, org)
 	}
-<<<<<<< HEAD
-
-	// get all subsc
-
-=======
 	// get all organization invites
 	ctx, cancel7 := context.WithTimeout(context.Background(), contextTimeout)
 	defer cancel7()
@@ -226,7 +214,6 @@
 		}
 		organizationInvites.OrganizationInvites = append(organizationInvites.OrganizationInvites, inv)
 	}
->>>>>>> e875b70b
 	// encode the data to JSON and return it
 	data, err := json.Marshal(&Collection{users, verifications, organizations, organizationInvites})
 	if err != nil {
