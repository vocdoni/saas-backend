package db

import (
	"context"
	"encoding/json"
	"fmt"
	"os"
	"strings"
	"sync"
	"time"

	"go.mongodb.org/mongo-driver/bson"
	"go.mongodb.org/mongo-driver/mongo"
	"go.mongodb.org/mongo-driver/mongo/options"
	"go.mongodb.org/mongo-driver/mongo/readpref"
	"go.mongodb.org/mongo-driver/x/mongo/driver/connstring"
	"go.vocdoni.io/dvote/log"
)

// MongoStorage uses an external MongoDB service for stoting the user data and election details.
type MongoStorage struct {
	database    string
	DBClient    *mongo.Client
	keysLock    sync.RWMutex
	stripePlans []*Plan

	users               *mongo.Collection
	verifications       *mongo.Collection
	organizations       *mongo.Collection
	organizationInvites *mongo.Collection
	plans               *mongo.Collection
	objects             *mongo.Collection
	orgParticipants     *mongo.Collection
	censusMemberships   *mongo.Collection
	censuses            *mongo.Collection
	publishedCensuses   *mongo.Collection
	processes           *mongo.Collection
	processBundles      *mongo.Collection
}

type Options struct {
	MongoURL string
	Database string
}

func New(url, database string, plans []*Plan) (*MongoStorage, error) {
	var err error
	ms := &MongoStorage{}
	if url == "" {
		return nil, fmt.Errorf("mongo URL is not defined")
	}
	cs, err := connstring.ParseAndValidate(url)
	if err != nil {
		return nil, fmt.Errorf("cannot parse the connection string: %w", err)
	}
	// set the database name if it is not empty, if it is empty, try to parse it
	// from the URL
	switch {
	case cs.Database == "" && database == "":
		return nil, fmt.Errorf("database name is not defined")
	case database != "":
		cs.Database = database
		ms.database = database
	default:
		ms.database = cs.Database
	}
	// if the auth source is not set, set it to admin (append the param or
	// create it if no other params are present)
	if !cs.AuthSourceSet {
		var sb strings.Builder
		params := "authSource=admin"
		sb.WriteString(url)
		if strings.Contains(url, "?") {
			sb.WriteString("&")
		} else if strings.HasSuffix(url, "/") {
			sb.WriteString("?")
		} else {
<<<<<<< HEAD
			if !strings.HasSuffix(url, "/") {
				url = fmt.Sprintf("%s/", url)
			}
			url = fmt.Sprintf("%s?authSource=admin", url)
=======
			sb.WriteString("/?")
>>>>>>> 7f24e774
		}
		sb.WriteString(params)
		url = sb.String()
	}
	log.Infow("connecting to mongodb", "url", url)
	// preparing connection
	opts := options.Client()
	opts.ApplyURI(url)
	opts.SetMaxConnecting(200)
	timeout := time.Second * 10
	opts.ConnectTimeout = &timeout
	// create a new client with the connection options
	ctx, cancel := context.WithTimeout(context.Background(), timeout)
	defer cancel()
	client, err := mongo.Connect(ctx, opts)
	if err != nil {
		return nil, fmt.Errorf("cannot connect to mongodb: %w", err)
	}
	// check if the connection is successful
	ctx, cancel2 := context.WithTimeout(context.Background(), 5*time.Second)
	defer cancel2()
	// try to ping the database
	if err = client.Ping(ctx, readpref.Primary()); err != nil {
		return nil, fmt.Errorf("cannot ping to mongodb: %w", err)
	}
	// init the database client
	ms.DBClient = client
	if len(plans) > 0 {
		ms.stripePlans = plans
	}
	// init the collections
	if err := ms.initCollections(ms.database); err != nil {
		return nil, err
	}
	// if reset flag is enabled, Reset drops the database documents and recreates indexes
	// else, just init collections and create indexes
	if reset := os.Getenv("VOCDONI_MONGO_RESET_DB"); reset != "" {
		if err := ms.Reset(); err != nil {
			return nil, err
		}
	} else {
		// create indexes
		if err := ms.createIndexes(); err != nil {
			return nil, err
		}
	}
	return ms, nil
}

func (ms *MongoStorage) Close() {
	ctx, cancel := context.WithTimeout(context.Background(), 10*time.Second)
	defer cancel()
	if err := ms.DBClient.Disconnect(ctx); err != nil {
		log.Warnw("disconnect error", "error", err)
	}
}

func (ms *MongoStorage) Reset() error {
	log.Infow("resetting database")
	ctx, cancel := context.WithTimeout(context.Background(), 10*time.Second)
	defer cancel()
	// drop users collection
	if err := ms.users.Drop(ctx); err != nil {
		return err
	}
	// drop organizations collection
	if err := ms.organizations.Drop(ctx); err != nil {
		return err
	}
	// drop organizationInvites collection
	if err := ms.organizationInvites.Drop(ctx); err != nil {
		return err
	}
	// drop verifications collection
	if err := ms.verifications.Drop(ctx); err != nil {
		return err
	}
	// drop subscriptions collection
	if err := ms.plans.Drop(ctx); err != nil {
		return err
	}
	// drop the objects collection
	if err := ms.objects.Drop(ctx); err != nil {
		return err
	}
	// drop the  orgParticipants collection
	if err := ms.orgParticipants.Drop(ctx); err != nil {
		return err
	}
	// drop the censusMemberships collection
	if err := ms.censusMemberships.Drop(ctx); err != nil {
		return err
	}
	// drop the censuses collection
	if err := ms.censuses.Drop(ctx); err != nil {
		return err
	}
	// drop the publishedCensuses collection
	if err := ms.publishedCensuses.Drop(ctx); err != nil {
		return err
	}
	// drop the processes collection
	if err := ms.processes.Drop(ctx); err != nil {
		return err
	}
	// drop the processBundles collection
	if err := ms.processBundles.Drop(ctx); err != nil {
		return err
	}
	// init the collections
	if err := ms.initCollections(ms.database); err != nil {
		return err
	}
	// create indexes
	if err := ms.createIndexes(); err != nil {
		return err
	}
	return nil
}

func (ms *MongoStorage) String() string {
	const contextTimeout = 30 * time.Second
	ms.keysLock.RLock()
	defer ms.keysLock.RUnlock()
	// get all users
	ctx, cancel := context.WithTimeout(context.Background(), contextTimeout)
	defer cancel()
	userCur, err := ms.users.Find(ctx, bson.D{{}})
	if err != nil {
		log.Warnw("error decoding user", "error", err)
		return "{}"
	}
	// append all users to the export data
	ctx, cancel2 := context.WithTimeout(context.Background(), contextTimeout)
	defer cancel2()
	var users UserCollection
	for userCur.Next(ctx) {
		var user User
		err := userCur.Decode(&user)
		if err != nil {
			log.Warnw("error finding users", "error", err)
		}
		users.Users = append(users.Users, user)
	}
	// get all user verifications
	ctx, cancel3 := context.WithTimeout(context.Background(), contextTimeout)
	defer cancel3()
	verCur, err := ms.verifications.Find(ctx, bson.D{{}})
	if err != nil {
		log.Warnw("error decoding verification", "error", err)
		return "{}"
	}
	// append all user verifications to the export data
	ctx, cancel4 := context.WithTimeout(context.Background(), contextTimeout)
	defer cancel4()
	var verifications UserVerifications
	for verCur.Next(ctx) {
		var ver UserVerification
		err := verCur.Decode(&ver)
		if err != nil {
			log.Warnw("error finding verifications", "error", err)
		}
		verifications.Verifications = append(verifications.Verifications, ver)
	}
	// get all organizations
	ctx, cancel5 := context.WithTimeout(context.Background(), contextTimeout)
	defer cancel5()
	orgCur, err := ms.organizations.Find(ctx, bson.D{{}})
	if err != nil {
		log.Warnw("error decoding organization", "error", err)
		return "{}"
	}
	// append all organizations to the export data
	ctx, cancel6 := context.WithTimeout(context.Background(), contextTimeout)
	defer cancel6()
	var organizations OrganizationCollection
	for orgCur.Next(ctx) {
		var org Organization
		err := orgCur.Decode(&org)
		if err != nil {
			log.Warnw("error finding organizations", "error", err)
		}
		organizations.Organizations = append(organizations.Organizations, org)
	}

	// get all censuses
	ctx, cancel7 := context.WithTimeout(context.Background(), contextTimeout)
	defer cancel7()
	censusCur, err := ms.censuses.Find(ctx, bson.D{{}})
	if err != nil {
		log.Warnw("error decoding census", "error", err)
		return "{}"
	}
	// append all censuses to the export data
	ctx, cancel8 := context.WithTimeout(context.Background(), contextTimeout)
	defer cancel8()
	var censuses CensusCollection
	for censusCur.Next(ctx) {
		var census Census
		err := censusCur.Decode(&census)
		if err != nil {
			log.Warnw("error finding censuses", "error", err)
		}
		censuses.Censuses = append(censuses.Censuses, census)
	}

	// get all census participants
	ctx, cancel9 := context.WithTimeout(context.Background(), contextTimeout)
	defer cancel9()
	censusPartCur, err := ms.orgParticipants.Find(ctx, bson.D{{}})
	if err != nil {
		log.Warnw("error decoding census participant", "error", err)
		return "{}"
	}
	// append all census participants to the export data
	ctx, cancel10 := context.WithTimeout(context.Background(), contextTimeout)
	defer cancel10()
	var orgParticipants OrgParticipantsCollection
	for censusPartCur.Next(ctx) {
		var censusPart OrgParticipant
		err := censusPartCur.Decode(&censusPart)
		if err != nil {
			log.Warnw("error finding census participants", "error", err)
		}
		orgParticipants.OrgParticipants = append(orgParticipants.OrgParticipants, censusPart)
	}

	// get all census memberships
	ctx, cancel11 := context.WithTimeout(context.Background(), contextTimeout)
	defer cancel11()
	censusMemCur, err := ms.censusMemberships.Find(ctx, bson.D{{}})
	if err != nil {
		log.Warnw("error decoding census membership", "error", err)
		return "{}"
	}
	// append all census memberships to the export data
	ctx, cancel12 := context.WithTimeout(context.Background(), contextTimeout)
	defer cancel12()
	var censusMemberships CensusMembershipsCollection
	for censusMemCur.Next(ctx) {
		var censusMem CensusMembership
		err := censusMemCur.Decode(&censusMem)
		if err != nil {
			log.Warnw("error finding census memberships", "error", err)
		}
		censusMemberships.CensusMemberships = append(censusMemberships.CensusMemberships, censusMem)
	}

	// get all published censuses
	ctx, cancel13 := context.WithTimeout(context.Background(), contextTimeout)
	defer cancel13()
	pubCensusCur, err := ms.publishedCensuses.Find(ctx, bson.D{{}})
	if err != nil {
		log.Warnw("error decoding published census", "error", err)
		return "{}"
	}
	// append all published censuses to the export data
	ctx, cancel14 := context.WithTimeout(context.Background(), contextTimeout)
	defer cancel14()
	var publishedCensuses PublishedCensusesCollection
	for pubCensusCur.Next(ctx) {
		var pubCensus PublishedCensus
		err := pubCensusCur.Decode(&pubCensus)
		if err != nil {
			log.Warnw("error finding published censuses", "error", err)
		}
		publishedCensuses.PublishedCensuses = append(publishedCensuses.PublishedCensuses, pubCensus)
	}

	// get all processes
	ctx, cancel15 := context.WithTimeout(context.Background(), contextTimeout)
	defer cancel15()
	processCur, err := ms.processes.Find(ctx, bson.D{{}})
	if err != nil {
		log.Warnw("error decoding process", "error", err)
		return "{}"
	}
	// append all processes to the export data
	ctx, cancel16 := context.WithTimeout(context.Background(), contextTimeout)
	defer cancel16()
	var processes ProcessesCollection
	for processCur.Next(ctx) {
		var process Process
		err := processCur.Decode(&process)
		if err != nil {
			log.Warnw("error finding processes", "error", err)
		}
		processes.Processes = append(processes.Processes, process)
	}
	// get all organization invites
	ctx, cancel17 := context.WithTimeout(context.Background(), contextTimeout)
	defer cancel17()
	invCur, err := ms.organizationInvites.Find(ctx, bson.D{{}})
	if err != nil {
		log.Warnw("error decoding organization invite", "error", err)
		return "{}"
	}
	// append all organization invites to the export data
	ctx, cancel18 := context.WithTimeout(context.Background(), contextTimeout)
	defer cancel18()
	var organizationInvites OrganizationInvitesCollection
	for invCur.Next(ctx) {
		var inv OrganizationInvite
		err := invCur.Decode(&inv)
		if err != nil {
			log.Warnw("error finding organization invites", "error", err)
		}
		organizationInvites.OrganizationInvites = append(organizationInvites.OrganizationInvites, inv)
	}

	// encode the data to JSON and return it
	data, err := json.Marshal(&Collection{
		users, verifications, organizations, organizationInvites, censuses,
		orgParticipants, censusMemberships, publishedCensuses, processes,
	})
	if err != nil {
		log.Warnw("error marshaling data", "error", err)
	}
	return string(data)
}

// Import imports a JSON dataset produced by String() into the database.
func (ms *MongoStorage) Import(jsonData []byte) error {
	ms.keysLock.RLock()
	defer ms.keysLock.RUnlock()
	// decode import data
	log.Infow("importing database")
	var collection Collection
	err := json.Unmarshal(jsonData, &collection)
	if err != nil {
		return err
	}
	// create global context to import data
	ctx, cancel := context.WithTimeout(context.Background(), 120*time.Second)
	defer cancel()
	// upsert users collection
	log.Infow("importing users", "count", len(collection.Users))
	for _, user := range collection.Users {
		filter := bson.M{"_id": user.ID}
		update := bson.M{"$set": user}
		opts := options.Update().SetUpsert(true)
		_, err := ms.users.UpdateOne(ctx, filter, update, opts)
		if err != nil {
			log.Warnw("error upserting user", "error", err, "user", user.ID)
		}
	}
	// upsert organizations collection
	log.Infow("importing organizations", "count", len(collection.Organizations))
	for _, org := range collection.Organizations {
		filter := bson.M{"_id": org.Address}
		update := bson.M{"$set": org}
		opts := options.Update().SetUpsert(true)
		_, err := ms.organizations.UpdateOne(ctx, filter, update, opts)
		if err != nil {
			log.Warnw("error upserting organization", "error", err, "organization", org.Address)
		}
	}
	log.Infow("imported database")

	// upsert censuses collection
	log.Infow("importing censuses", "count", len(collection.Censuses))
	for _, census := range collection.Censuses {
		filter := bson.M{"_id": census.ID}
		update := bson.M{"$set": census}
		opts := options.Update().SetUpsert(true)
		_, err := ms.censuses.UpdateOne(ctx, filter, update, opts)
		if err != nil {
			log.Warnw("error upserting census", "error", err, "census", census.ID)
		}
	}

	// upsert census participants collection
	log.Infow("importing census participants", "count", len(collection.OrgParticipants))
	for _, censusPart := range collection.OrgParticipants {
		filter := bson.M{"_id": censusPart.ID}
		update := bson.M{"$set": censusPart}
		opts := options.Update().SetUpsert(true)
		_, err := ms.orgParticipants.UpdateOne(ctx, filter, update, opts)
		if err != nil {
			log.Warnw("error upserting census participant", "error", err, "orgParticipant", censusPart.ID)
		}
	}

	// upsert census memberships collection
	log.Infow("importing census memberships", "count", len(collection.CensusMemberships))
	for _, censusMem := range collection.CensusMemberships {
		filter := bson.M{
			"participantNo": censusMem.ParticipantNo,
			"censusId":      censusMem.CensusID,
		}
		update := bson.M{"$set": censusMem}
		opts := options.Update().SetUpsert(true)
		_, err := ms.censusMemberships.UpdateOne(ctx, filter, update, opts)
		if err != nil {
			log.Warnw("error upserting census membership", "error", err, "censusMembership", censusMem.ParticipantNo)
		}
	}

	// upsert published censuses collection
	log.Infow("importing published censuses", "count", len(collection.PublishedCensuses))
	for _, pubCensus := range collection.PublishedCensuses {
		filter := bson.M{"root": pubCensus.Root, "uri": pubCensus.URI}
		update := bson.M{"$set": pubCensus}
		opts := options.Update().SetUpsert(true)
		_, err := ms.publishedCensuses.UpdateOne(ctx, filter, update, opts)
		if err != nil {
			log.Warnw("error upserting published census", "error", err, "publishedCensus", pubCensus.Root)
		}
	}

	// upsert processes collection
	log.Infow("importing processes", "count", len(collection.Processes))
	for _, process := range collection.Processes {
		filter := bson.M{"_id": process.ID}
		update := bson.M{"$set": process}
		opts := options.Update().SetUpsert(true)
		_, err := ms.processes.UpdateOne(ctx, filter, update, opts)
		if err != nil {
			log.Warnw("error upserting process", "error", err, "process", process.ID.String())
		}
	}
	return nil
}<|MERGE_RESOLUTION|>--- conflicted
+++ resolved
@@ -75,14 +75,7 @@
 		} else if strings.HasSuffix(url, "/") {
 			sb.WriteString("?")
 		} else {
-<<<<<<< HEAD
-			if !strings.HasSuffix(url, "/") {
-				url = fmt.Sprintf("%s/", url)
-			}
-			url = fmt.Sprintf("%s?authSource=admin", url)
-=======
 			sb.WriteString("/?")
->>>>>>> 7f24e774
 		}
 		sb.WriteString(params)
 		url = sb.String()
