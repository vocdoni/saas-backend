--- conflicted
+++ resolved
@@ -42,23 +42,17 @@
 }
 
 type Organization struct {
-<<<<<<< HEAD
 	Address         string                   `json:"address" bson:"_id"`
-	Name            string                   `json:"name" bson:"name"`
 	Website         string                   `json:"website" bson:"website"`
 	Type            OrganizationType         `json:"type" bson:"type"`
 	Creator         string                   `json:"creator" bson:"creator"`
 	CreatedAt       time.Time                `json:"createdAt" bson:"createdAt"`
 	Nonce           string                   `json:"nonce" bson:"nonce"`
-	Description     string                   `json:"description" bson:"description"`
 	Size            string                   `json:"size" bson:"size"`
 	Color           string                   `json:"color" bson:"color"`
-	Logo            string                   `json:"logo" bson:"logo"`
-	Header          string                   `json:"header" bson:"header"`
 	Subdomain       string                   `json:"subdomain" bson:"subdomain"`
 	Country         string                   `json:"country" bson:"country"`
 	Timezone        string                   `json:"timezone" bson:"timezone"`
-	Language        string                   `json:"language" bson:"language"`
 	Active          bool                     `json:"active" bson:"active"`
 	TokensPurchased uint64                   `json:"tokensPurchased" bson:"tokensPurchased"`
 	TokensRemaining uint64                   `json:"tokensRemaining" bson:"tokensRemaining"`
@@ -66,7 +60,6 @@
 	Subscription    OrganizationSubscription `json:"subscription" bson:"subscription"`
 	Counters        OrganizationCounters     `json:"counters" bson:"counters"`
 }
-
 type SubscriptionLimits struct {
 	Memberships int `json:"memberships" bson:"memberships"`
 	SubOrgs     int `json:"subOrgs" bson:"subOrgs"`
@@ -109,22 +102,6 @@
 	SentEmails int `bson:"sentEmails"`
 	SubOrgs    int `bson:"subOrgs"`
 	Members    int `bson:"members"`
-=======
-	Address         string           `json:"address" bson:"_id"`
-	Website         string           `json:"website" bson:"website"`
-	Type            OrganizationType `json:"type" bson:"type"`
-	Creator         string           `json:"creator" bson:"creator"`
-	CreatedAt       time.Time        `json:"createdAt" bson:"createdAt"`
-	Nonce           string           `json:"nonce" bson:"nonce"`
-	Size            string           `json:"size" bson:"size"`
-	Color           string           `json:"color" bson:"color"`
-	Subdomain       string           `json:"subdomain" bson:"subdomain"`
-	Country         string           `json:"country" bson:"country"`
-	Timezone        string           `json:"timezone" bson:"timezone"`
-	Active          bool             `json:"active" bson:"active"`
-	TokensPurchased uint64           `json:"tokensPurchased" bson:"tokensPurchased"`
-	TokensRemaining uint64           `json:"tokensRemaining" bson:"tokensRemaining"`
-	Parent          string           `json:"parent" bson:"parent"`
 }
 
 type OrganizationInvite struct {
@@ -134,5 +111,4 @@
 	NewUserEmail        string    `json:"newUserEmail" bson:"newUserEmail"`
 	Role                UserRole  `json:"role" bson:"role"`
 	Expiration          time.Time `json:"expiration" bson:"expiration"`
->>>>>>> e875b70b
 }