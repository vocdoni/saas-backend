package db

import (
	"context"
	"errors"
	"strings"
	"time"

	"go.mongodb.org/mongo-driver/bson"
	"go.mongodb.org/mongo-driver/mongo"
	"go.mongodb.org/mongo-driver/mongo/options"
	"go.vocdoni.io/dvote/log"
)

func (ms *MongoStorage) organization(ctx context.Context, address string) (*Organization, error) {
	// find the organization in the database by its address (case insensitive)
	filter := bson.M{"_id": bson.M{"$regex": address, "$options": "i"}}
	result := ms.organizations.FindOne(ctx, filter)
	org := &Organization{}
	if err := result.Decode(org); err != nil {
		// if the organization doesn't exist return a specific error
		if err == mongo.ErrNoDocuments {
			return nil, ErrNotFound
		}
		return nil, err
	}
	return org, nil
}

// Organization method returns the organization with the given address. If the
// parent flag is true, it also returns the parent organization if it exists. If
// the organization doesn't exist or the parent organization doesn't exist and
// it should be returned, it returns the specific error. If other errors occur,
// it returns the error.
func (ms *MongoStorage) Organization(address string, parent bool) (*Organization, *Organization, error) {
	ms.keysLock.RLock()
	defer ms.keysLock.RUnlock()
	// create a context with a timeout
	ctx, cancel := context.WithTimeout(context.Background(), 10*time.Second)
	defer cancel()
	// find the organization in the database
<<<<<<< HEAD
	result := ms.organizations.FindOne(ctx, bson.M{"_id": address})
	org := &Organization{Subscription: OrganizationSubscription{}}
	if err := result.Decode(org); err != nil {
		// if the organization doesn't exist return a specific error
		if err == mongo.ErrNoDocuments {
			return nil, nil, ErrNotFound
		}
		return nil, nil, err
	}
	if !parent || org.Parent == "" {
		return org, nil, nil
	}
	// find the parent organization in the database
	result = ms.organizations.FindOne(ctx, bson.M{"_id": org.Parent})
	parentOrg := &Organization{}
	if err := result.Decode(parentOrg); err != nil {
		// if the parent organization doesn't exist return a specific error
		if err == mongo.ErrNoDocuments {
			return nil, nil, ErrNotFound
		}
		return nil, nil, err
	}
	return org, parentOrg, nil
}

// Organization method returns the organization with the given address. If the
// parent flag is true, it also returns the parent organization if it exists. If
// the organization doesn't exist or the parent organization doesn't exist and
// it should be returned, it returns the specific error. If other errors occur,
// it returns the error.
func (ms *MongoStorage) OrganizationByCreatorEmail(email string, parent bool) (*Organization, *Organization, error) {
	ms.keysLock.RLock()
	defer ms.keysLock.RUnlock()
	// create a context with a timeout
	ctx, cancel := context.WithTimeout(context.Background(), 10*time.Second)
	defer cancel()
	// find the organization in the database
	result := ms.organizations.FindOne(ctx, bson.M{"creator": email})
	org := &Organization{Subscription: OrganizationSubscription{}}
	if err := result.Decode(org); err != nil {
		// if the organization doesn't exist return a specific error
		if err == mongo.ErrNoDocuments {
			return nil, nil, ErrNotFound
		}
=======
	org, err := ms.organization(ctx, address)
	if err != nil {
>>>>>>> e875b70b
		return nil, nil, err
	}
	if !parent || org.Parent == "" {
		return org, nil, nil
	}
	// find the parent organization in the database
	parentOrg, err := ms.organization(ctx, org.Parent)
	if err != nil {
		return nil, nil, err
	}
	return org, parentOrg, nil
}

// SetOrganization method creates or updates the organization in the database.
// If the organization already exists, it updates the fields that have changed.
// If the organization doesn't exist, it creates it. If an error occurs, it
// returns the error.
func (ms *MongoStorage) SetOrganization(org *Organization) error {
	ms.keysLock.Lock()
	defer ms.keysLock.Unlock()
	// create a context with a timeout
	ctx, cancel := context.WithTimeout(context.Background(), 10*time.Second)
	defer cancel()
	// prepare the document to be updated in the database modifying only the
	// fields that have changed
	// define 'active' parameter to be updated always to update it even its new
	// value is false
	updateDoc, err := dynamicUpdateDocument(org, []string{"active"})
	if err != nil {
		return err
	}
	// set upsert to true to create the document if it doesn't exist
	opts := options.Update().SetUpsert(true)
	if _, err := ms.organizations.UpdateOne(ctx, bson.M{"_id": org.Address}, updateDoc, opts); err != nil {
		if strings.Contains(err.Error(), "duplicate key error") {
			return ErrAlreadyExists
		}
		return err
	}
	// assing organization to the creator if it's not empty including the address
	// in the organizations list of the user if it's not already there as admin
	if org.Creator != "" {
		if err := ms.addOrganizationToUser(ctx, org.Creator, org.Address, AdminRole); err != nil {
			// if an error occurs, delete the organization from the database
			if _, delErr := ms.organizations.DeleteOne(ctx, bson.M{"_id": org.Address}); delErr != nil {
				return errors.Join(err, delErr)
			}
			return err
		}
	}
	return nil
}

// DelOrganization method deletes the organization from the database. If an
// error occurs, it returns the error.
func (ms *MongoStorage) DelOrganization(org *Organization) error {
	ms.keysLock.Lock()
	defer ms.keysLock.Unlock()
	// create a context with a timeout
	ctx, cancel := context.WithTimeout(context.Background(), 10*time.Second)
	defer cancel()
	// delete the organization from the database
	_, err := ms.organizations.DeleteOne(ctx, bson.M{"_id": org.Address})
	return err
}

// ReplaceCreatorEmail method replaces the creator email in the organizations
// where it is the creator. If an error occurs, it returns the error.
func (ms *MongoStorage) ReplaceCreatorEmail(oldEmail, newEmail string) error {
	ms.keysLock.Lock()
	defer ms.keysLock.Unlock()
	// create a context with a timeout
	ctx, cancel := context.WithTimeout(context.Background(), 10*time.Second)
	defer cancel()
	// update the creator email in the organizations where it is the creator
	updateDoc := bson.M{"$set": bson.M{"creator": newEmail}}
	if _, err := ms.organizations.UpdateMany(ctx, bson.M{"creator": oldEmail}, updateDoc); err != nil {
		return err
	}
	return nil
}

// OrganizationsMembers method returns the users that are members of the
// organization with the given address. If an error occurs, it returns the
// error.
func (ms *MongoStorage) OrganizationsMembers(address string) ([]User, error) {
	ms.keysLock.RLock()
	defer ms.keysLock.RUnlock()
	// create a context with a timeout
	ctx, cancel := context.WithTimeout(context.Background(), 10*time.Second)
	defer cancel()
	// find the organization in the database
	filter := bson.M{
		"organizations": bson.M{
			"$elemMatch": bson.M{
				"_id": address,
			},
		},
	}
	users := []User{}
	cursor, err := ms.users.Find(ctx, filter)
	if err != nil {
		return nil, err
	}
	defer func() {
		if err := cursor.Close(ctx); err != nil {
			log.Warnw("error closing cursor", "error", err)
		}
	}()
	if err := cursor.All(ctx, &users); err != nil {
		return nil, err
	}
	return users, nil
}

// addSubscriptionToOrganization internal method adds the subscription to the organiation with
// the given address. If an error occurs, it returns the error. This method must
// be called with the keysLock held.
func (ms *MongoStorage) AddSubscriptionToOrganization(address string, orgSubscription *OrganizationSubscription) error {
	if _, err := ms.Subscription(orgSubscription.SubscriptionID); err != nil {
		return ErrInvalidData
	}
	ms.keysLock.Lock()
	defer ms.keysLock.Unlock()
	// create a context with a timeout
	ctx, cancel := context.WithTimeout(context.Background(), 10*time.Second)
	defer cancel()
	// prepare the document to be updated in the database
	filter := bson.M{"_id": address}
	updateDoc := bson.M{"$set": bson.M{"subscription": orgSubscription}}
	// update the organization in the database
	if _, err := ms.organizations.UpdateOne(ctx, filter, updateDoc); err != nil {
		return err
	}
	return nil
}

// Implement update subscription method and ensuere that only members
// with adequate role can update the subscription
func (ms *MongoStorage) UpdateOrganizationSubscritpion(address string, orgSubscription *OrganizationSubscription) error {
	ms.keysLock.Lock()
	defer ms.keysLock.Unlock()
	// create a context with a timeout
	ctx, cancel := context.WithTimeout(context.Background(), 10*time.Second)
	defer cancel()
	// prepare the document to be updated in the database
	filter := bson.M{"_id": address}
	updateDoc := bson.M{"$set": bson.M{"subscription": orgSubscription}}
	// update the organization in the database
	if _, err := ms.organizations.UpdateOne(ctx, filter, updateDoc); err != nil {
		return err
	}
	return nil
}<|MERGE_RESOLUTION|>--- conflicted
+++ resolved
@@ -16,7 +16,7 @@
 	// find the organization in the database by its address (case insensitive)
 	filter := bson.M{"_id": bson.M{"$regex": address, "$options": "i"}}
 	result := ms.organizations.FindOne(ctx, filter)
-	org := &Organization{}
+	org := &Organization{Subscription: OrganizationSubscription{}}
 	if err := result.Decode(org); err != nil {
 		// if the organization doesn't exist return a specific error
 		if err == mongo.ErrNoDocuments {
@@ -39,27 +39,16 @@
 	ctx, cancel := context.WithTimeout(context.Background(), 10*time.Second)
 	defer cancel()
 	// find the organization in the database
-<<<<<<< HEAD
-	result := ms.organizations.FindOne(ctx, bson.M{"_id": address})
-	org := &Organization{Subscription: OrganizationSubscription{}}
-	if err := result.Decode(org); err != nil {
-		// if the organization doesn't exist return a specific error
-		if err == mongo.ErrNoDocuments {
-			return nil, nil, ErrNotFound
-		}
+	org, err := ms.organization(ctx, address)
+	if err != nil {
 		return nil, nil, err
 	}
 	if !parent || org.Parent == "" {
 		return org, nil, nil
 	}
 	// find the parent organization in the database
-	result = ms.organizations.FindOne(ctx, bson.M{"_id": org.Parent})
-	parentOrg := &Organization{}
-	if err := result.Decode(parentOrg); err != nil {
-		// if the parent organization doesn't exist return a specific error
-		if err == mongo.ErrNoDocuments {
-			return nil, nil, ErrNotFound
-		}
+	parentOrg, err := ms.organization(ctx, org.Parent)
+	if err != nil {
 		return nil, nil, err
 	}
 	return org, parentOrg, nil
@@ -84,11 +73,6 @@
 		if err == mongo.ErrNoDocuments {
 			return nil, nil, ErrNotFound
 		}
-=======
-	org, err := ms.organization(ctx, address)
-	if err != nil {
->>>>>>> e875b70b
-		return nil, nil, err
 	}
 	if !parent || org.Parent == "" {
 		return org, nil, nil
