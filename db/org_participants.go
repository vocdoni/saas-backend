package db

import (
	"context"
	"fmt"
	"time"

	"github.com/vocdoni/saas-backend/internal"
	"go.mongodb.org/mongo-driver/bson"
	"go.mongodb.org/mongo-driver/bson/primitive"
	"go.mongodb.org/mongo-driver/mongo"
	"go.mongodb.org/mongo-driver/mongo/options"
	"go.vocdoni.io/dvote/log"
)

// CreateOrgParticipants creates a new orgParticipants for an organization
// reqires an existing organization
func (ms *MongoStorage) SetOrgParticipant(salt string, orgParticipant *OrgParticipant) (string, error) {
	// create a context with a timeout
	ctx, cancel := context.WithTimeout(context.Background(), 10*time.Second)
	defer cancel()

	if len(orgParticipant.OrgAddress) == 0 {
		return "", ErrInvalidData
	}

	// check that the org exists
	_, _, err := ms.Organization(orgParticipant.OrgAddress, false)
	if err != nil {
		if err == ErrNotFound {
			return "", ErrInvalidData
		}
		return "", fmt.Errorf("organization not found: %w", err)
	}

	if orgParticipant.Email != "" {
		// store only the hashed email
		orgParticipant.HashedEmail = internal.HashOrgData(orgParticipant.OrgAddress, orgParticipant.Email)
		orgParticipant.Email = ""
	}
	if orgParticipant.Phone != "" {
		// normalize and store only the hashed phone
		normalizedPhone, err := internal.SanitizeAndVerifyPhoneNumber(orgParticipant.Phone)
		if err == nil {
			orgParticipant.HashedPhone = internal.HashOrgData(orgParticipant.OrgAddress, normalizedPhone)
		}
		orgParticipant.Phone = ""
	}
	if orgParticipant.Password != "" {
		// store only the hashed password
		orgParticipant.HashedPass = internal.HashPassword(salt, orgParticipant.Password)
		orgParticipant.Password = ""
	}

	if orgParticipant.ID != primitive.NilObjectID {
		// if the orgParticipant exists, update it with the new data
		orgParticipant.UpdatedAt = time.Now()
	} else {
		// if the orgParticipant doesn't exist, create the corresponding id
		orgParticipant.ID = primitive.NewObjectID()
		orgParticipant.CreatedAt = time.Now()
	}
	updateDoc, err := dynamicUpdateDocument(orgParticipant, nil)
	if err != nil {
		return "", err
	}
	ms.keysLock.Lock()
	defer ms.keysLock.Unlock()
	filter := bson.M{"_id": orgParticipant.ID}
	opts := options.Update().SetUpsert(true)
	_, err = ms.orgParticipants.UpdateOne(ctx, filter, updateDoc, opts)
	if err != nil {
		return "", err
	}

	return orgParticipant.ID.Hex(), nil
}

// DeleteOrgParticipants removes a orgParticipants and all its participants
func (ms *MongoStorage) DelOrgParticipant(id string) error {
	objID, err := primitive.ObjectIDFromHex(id)
	if err != nil {
		return ErrInvalidData
	}

	ms.keysLock.Lock()
	defer ms.keysLock.Unlock()
	// create a context with a timeout
	ctx, cancel := context.WithTimeout(context.Background(), 10*time.Second)
	defer cancel()

	// delete the orgParticipants from the database using the ID
	filter := bson.M{"_id": objID}
	_, err = ms.orgParticipants.DeleteOne(ctx, filter)
	return err
}

// OrgParticipants retrieves a orgParticipants from the DB based on it ID
func (ms *MongoStorage) OrgParticipant(id string) (*OrgParticipant, error) {
	objID, err := primitive.ObjectIDFromHex(id)
	if err != nil {
		return nil, ErrInvalidData
	}

	ms.keysLock.Lock()
	defer ms.keysLock.Unlock()
	// create a context with a timeout
	ctx, cancel := context.WithTimeout(context.Background(), 10*time.Second)
	defer cancel()

	orgParticipant := &OrgParticipant{}
	if err = ms.orgParticipants.FindOne(ctx, bson.M{"_id": objID}).Decode(orgParticipant); err != nil {
		return nil, fmt.Errorf("failed to get orgParticipants: %w", err)
	}

	return orgParticipant, nil
}

// orgParticipantByNo retrieves a orgParticipants from the DB based on it ID
// without locking the database, it should be called from a function that
// already locks the database
func (ms *MongoStorage) orgParticipantByNo(ctx context.Context, orgAddress, participantNo string) (*OrgParticipant, error) {
	orgParticipant := &OrgParticipant{}
	if err := ms.orgParticipants.FindOne(
		ctx, bson.M{"orgAddress": orgAddress, "participantNo": participantNo},
	).Decode(orgParticipant); err != nil {
		return nil, fmt.Errorf("failed to get orgParticipants: %w", err)
	}
	return orgParticipant, nil
}

// OrgParticipants retrieves a orgParticipants from the DB based on it ID
func (ms *MongoStorage) OrgParticipantByNo(orgAddress, participantNo string) (*OrgParticipant, error) {
	if len(participantNo) == 0 {
		return nil, ErrInvalidData
	}
	ms.keysLock.Lock()
	defer ms.keysLock.Unlock()
	// create a context with a timeout
	ctx, cancel := context.WithTimeout(context.Background(), 10*time.Second)
	defer cancel()
	return ms.orgParticipantByNo(ctx, orgAddress, participantNo)
}

// BulkAddOrgParticipants adds multiple census participants to the database in batches of 1000 entries
// and updates already existing participants (decided by combination of participantNo and the censusID)
// reqires an existing organization
func (ms *MongoStorage) BulkUpsertOrgParticipants(
	orgAddress, salt string,
	orgParticipants []OrgParticipant,
) (*mongo.BulkWriteResult, error) {
	if len(orgParticipants) == 0 {
		return nil, nil
	}
	if len(orgAddress) == 0 {
		return nil, ErrInvalidData
	}

	// Create a context with a timeout for checking organization existence
	ctx, cancel := context.WithTimeout(context.Background(), 10*time.Second)
	defer cancel()

	// Check that the organization exists
	org := ms.organizations.FindOne(ctx, bson.M{"_id": orgAddress})
	if org.Err() != nil {
		return nil, ErrNotFound
	}

	// Timestamp for all participants
	currentTime := time.Now()

	ms.keysLock.Lock()
	defer ms.keysLock.Unlock()

	// Process participants in batches of 1000
	batchSize := 1000
	var finalResult *mongo.BulkWriteResult

	for i := 0; i < len(orgParticipants); i += batchSize {
		// Calculate end index for current batch
		end := i + batchSize
		if end > len(orgParticipants) {
			end = len(orgParticipants)
		}

		// Create a new context for each batch
		batchCtx, batchCancel := context.WithTimeout(context.Background(), 10*time.Second)

		// Prepare bulk operations for this batch
		var bulkOps []mongo.WriteModel

		// Process current batch
		for _, participant := range orgParticipants[i:end] {
			filter := bson.M{
				"participantNo": participant.ParticipantNo,
				"orgAddress":    orgAddress,
			}
			participant.OrgAddress = orgAddress
			participant.CreatedAt = currentTime
			if participant.Email != "" {
				// store only the hashed email
				participant.HashedEmail = internal.HashOrgData(orgAddress, participant.Email)
				participant.Email = ""
			}
			if participant.Phone != "" {
				// normalize and store only the hashed phone
				normalizedPhone, err := internal.SanitizeAndVerifyPhoneNumber(participant.Phone)
				if err == nil {
					participant.HashedPhone = internal.HashOrgData(orgAddress, normalizedPhone)
				}
				participant.Phone = ""
			}
			if participant.Password != "" {
				participant.HashedPass = internal.HashPassword(salt, participant.Password)
				participant.Password = ""
			}

			// Create the update document for the participant
			updateDoc, err := dynamicUpdateDocument(participant, nil)
			if err != nil {
				batchCancel()
				return nil, err
			}

			// Create the upsert model for the bulk operation
			upsertModel := mongo.NewUpdateOneModel().
				SetFilter(filter).    // AND condition filter
				SetUpdate(updateDoc). // Update document
				SetUpsert(true)       // Ensure upsert behavior

			// Add the operation to the bulkOps array
			bulkOps = append(bulkOps, upsertModel)
		}

		// Execute the bulk write operation for this batch
		result, err := ms.orgParticipants.BulkWrite(batchCtx, bulkOps)
		batchCancel()

		if err != nil {
			return nil, fmt.Errorf("failed to perform bulk operation: %w", err)
		}

		// Merge results if this is not the first batch
		if finalResult == nil {
			finalResult = result
		} else {
			finalResult.InsertedCount += result.InsertedCount
			finalResult.MatchedCount += result.MatchedCount
			finalResult.ModifiedCount += result.ModifiedCount
			finalResult.DeletedCount += result.DeletedCount
			finalResult.UpsertedCount += result.UpsertedCount

			// Merge the upserted IDs
			for k, v := range result.UpsertedIDs {
				finalResult.UpsertedIDs[k] = v
			}
		}
	}

	return finalResult, nil
}

// OrgParticipants retrieves a orgParticipants from the DB based on it ID
func (ms *MongoStorage) OrgParticipants(orgAddress string) ([]OrgParticipant, error) {
	if len(orgAddress) == 0 {
		return nil, ErrInvalidData
	}
	ms.keysLock.Lock()
	defer ms.keysLock.Unlock()
	// create a context with a timeout
	ctx, cancel := context.WithTimeout(context.Background(), 10*time.Second)
	defer cancel()

	cursor, err := ms.orgParticipants.Find(ctx, bson.M{"orgAddress": orgAddress})
	if err != nil {
		return nil, fmt.Errorf("failed to get orgParticipants: %w", err)
	}
	defer func() {
		if err := cursor.Close(ctx); err != nil {
			log.Warnw("error closing cursor", "error", err)
		}
	}()

	var orgParticipants []OrgParticipant
	if err = cursor.All(ctx, &orgParticipants); err != nil {
		return nil, fmt.Errorf("failed to get orgParticipants: %w", err)
	}

	return orgParticipants, nil
}

func (ms *MongoStorage) OrgParticipantsMemberships(
	orgAddress, censusId, bundleId string, electionIds []internal.HexBytes,
) ([]CensusMembershipParticipant, error) {
	if len(orgAddress) == 0 || len(censusId) == 0 {
		return nil, ErrInvalidData
	}
	ms.keysLock.Lock()
	defer ms.keysLock.Unlock()
	// create a context with a timeout
	ctx, cancel := context.WithTimeout(context.Background(), 10*time.Second)
	defer cancel()

	// Optimized aggregation pipeline
	pipeline := mongo.Pipeline{
		{primitive.E{Key: "$match", Value: bson.D{{Key: "orgAddress", Value: orgAddress}}}},
		{primitive.E{Key: "$lookup", Value: bson.D{
			{Key: "from", Value: "censusMemberships"},
			{Key: "localField", Value: "participantNo"},
			{Key: "foreignField", Value: "participantNo"},
			{Key: "as", Value: "membership"},
		}}},
		{primitive.E{Key: "$unwind", Value: bson.D{{Key: "path", Value: "$membership"}}}},
		{primitive.E{Key: "$match", Value: bson.D{{Key: "membership.censusId", Value: censusId}}}},
		{primitive.E{Key: "$addFields", Value: bson.D{
			{Key: "bundleId", Value: bundleId},
			{Key: "electionIds", Value: electionIds}, // Store extra fields as an array
		}}},
		{primitive.E{Key: "$project", Value: bson.D{
			{Key: "hashedEmail", Value: 1},
			{Key: "hashedPhone", Value: 1},
			{Key: "participantNo", Value: 1},
			{Key: "bundleId", Value: 1},
			{Key: "electionIds", Value: 1},
		}}},
	}

	cursor, err := ms.orgParticipants.Aggregate(ctx, pipeline)
	if err != nil {
		return nil, fmt.Errorf("failed to get orgParticipants: %w", err)
	}
	defer func() {
		if err := cursor.Close(ctx); err != nil {
			log.Warnw("error closing cursor", "error", err)
		}
	}()

	// Convert cursor to slice of OrgParticipants
	var participants []CensusMembershipParticipant
	if err := cursor.All(ctx, &participants); err != nil {
		return nil, fmt.Errorf("failed to get orgParticipants: %w", err)
	}

<<<<<<< HEAD
	return result, nil
}

// OrgParticipantsPaginated retrieves a list of orgParticipants from the DB
// based on the orgAddress, sorted by createdAt in descending order starting
// from the offset and limited by the limit parameter. It also checks that the
// organization exists.
func (ms *MongoStorage) OrgParticipantsPaginated(orgAddress string, limit, offset int) ([]OrgParticipant, error) {
	// check that the org exists
	if _, _, err := ms.Organization(orgAddress, false); err != nil {
		if err == ErrNotFound {
			return nil, ErrInvalidData
		}
		return nil, err
	}
	// create a context with a timeout
	ctx, cancel := context.WithTimeout(context.Background(), 10*time.Second)
	defer cancel()
	// define the filter to get the participants of the organization and
	// the options to get the paginated result
	filter := bson.M{"orgAddress": orgAddress}
	opts := options.Find().
		SetLimit(int64(limit)).          // set the limit of the result set
		SetSkip(int64(offset)).          // set the offset of the result set
		SetSort(bson.M{"createdAt": -1}) // sort by createdAt in descending order
	// lock the database
	ms.keysLock.Lock()
	defer ms.keysLock.Unlock()
	// create a cursor to get the participants of the organization
	cursor, err := ms.orgParticipants.Find(ctx, filter, opts)
	if err != nil {
		return nil, err
	}
	defer func() {
		_ = cursor.Close(ctx)
	}()
	// decode the participants from the cursor
	var participants []OrgParticipant
	if err = cursor.All(ctx, &participants); err != nil {
		return nil, err
	}
	return participants, nil
}

// CountOrgParticipants returns the number of participants of an organization
// based on the orgAddress. It also checks that the organization exists.
func (ms *MongoStorage) CountOrgParticipants(orgAddress string) (int, error) {
	// check that the org exists
	if _, _, err := ms.Organization(orgAddress, false); err != nil {
		if err == ErrNotFound {
			return 0, ErrInvalidData
		}
		return 0, err
	}
	// create a context with a timeout
	ctx, cancel := context.WithTimeout(context.Background(), 10*time.Second)
	defer cancel()
	// define the filter to get the participants of the organization
	filter := bson.M{"orgAddress": orgAddress}
	// lock the database
	ms.keysLock.Lock()
	defer ms.keysLock.Unlock()
	// count the participants of the organization
	count, err := ms.orgParticipants.CountDocuments(ctx, filter)
	if err != nil {
		return 0, err
	}
	return int(count), nil
=======
	return participants, nil
>>>>>>> 5cd9f7b2
}<|MERGE_RESOLUTION|>--- conflicted
+++ resolved
@@ -341,8 +341,7 @@
 		return nil, fmt.Errorf("failed to get orgParticipants: %w", err)
 	}
 
-<<<<<<< HEAD
-	return result, nil
+	return participants, nil
 }
 
 // OrgParticipantsPaginated retrieves a list of orgParticipants from the DB
@@ -410,7 +409,4 @@
 		return 0, err
 	}
 	return int(count), nil
-=======
-	return participants, nil
->>>>>>> 5cd9f7b2
 }