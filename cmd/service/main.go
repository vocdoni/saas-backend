--- conflicted
+++ resolved
@@ -30,11 +30,7 @@
 	flag.StringP("mongoDB", "d", "saasdb", "The name of the MongoDB database")
 	flag.StringP("privateKey", "k", "", "private key for the Vocdoni account")
 	flag.BoolP("fullTransparentMode", "a", false, "allow all transactions and do not modify any of them")
-<<<<<<< HEAD
 	flag.String("emailTemplatesPath", "./assets", "path to the email templates")
-	flag.String("plansFile", "subscriptions.json", "JSON file that contains the subscriptions info")
-=======
->>>>>>> 236e76ee
 	flag.String("smtpServer", "", "SMTP server")
 	flag.Int("smtpPort", 587, "SMTP port")
 	flag.String("smtpUsername", "", "SMTP username")
