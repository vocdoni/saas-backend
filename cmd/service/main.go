package main

import (
	"fmt"
	"os"
	"os/signal"
	"syscall"

	flag "github.com/spf13/pflag"
	"github.com/spf13/viper"
	"github.com/vocdoni/saas-backend/account"
	"github.com/vocdoni/saas-backend/api"
	"github.com/vocdoni/saas-backend/db"
	"github.com/vocdoni/saas-backend/notifications"
	"github.com/vocdoni/saas-backend/notifications/sendgrid"
	"github.com/vocdoni/saas-backend/notifications/twilio"
	"go.vocdoni.io/dvote/apiclient"
	"go.vocdoni.io/dvote/log"
)

func main() {
	log.Init("debug", "stdout", nil)
	// define flags
	flag.StringP("host", "h", "0.0.0.0", "listen address")
	flag.IntP("port", "p", 8080, "listen port")
	flag.StringP("secret", "s", "", "API secret")
	flag.StringP("mongoURL", "m", "", "The URL of the MongoDB server")
	flag.StringP("mongoDB", "d", "saasdb", "The name of the MongoDB database")
	flag.StringP("vocdoniApi", "v", "https://api-dev.vocdoni.net/v2", "vocdoni node remote API URL")
	flag.StringP("privateKey", "k", "", "private key for the Vocdoni account")
	flag.BoolP("fullTransparentMode", "a", false, "allow all transactions and do not modify any of them")
	flag.String("sendgridAPIKey", "", "SendGrid API key")
	flag.String("sendgridFromAddress", "", "SendGrid from address")
<<<<<<< HEAD
	flag.String("sendgridFromName", "", "SendGrid from name")
	flag.String("emailTemplatesPath", "./assets", "path to the email templates")
=======
	flag.String("sendgridFromName", "Vocdoni", "SendGrid from name")
>>>>>>> 40047bd0
	flag.String("twilioAccountSid", "", "Twilio account SID")
	flag.String("twilioAuthToken", "", "Twilio auth token")
	flag.String("twilioFromNumber", "", "Twilio from number")
	// parse flags
	flag.Parse()
	// initialize Viper
	viper.SetEnvPrefix("VOCDONI")
	if err := viper.BindPFlags(flag.CommandLine); err != nil {
		panic(err)
	}
	viper.AutomaticEnv()
	// read the configuration
	host := viper.GetString("host")
	port := viper.GetInt("port")
	apiEndpoint := viper.GetString("vocdoniApi")
	secret := viper.GetString("secret")
	if secret == "" {
		log.Fatal("secret is required")
	}
	mongoURL := viper.GetString("mongoURL")
	mongoDB := viper.GetString("mongoDB")
	// mail vars
	sendgridAPIKey := viper.GetString("sendgridAPIKey")
	sendgridFromAddress := viper.GetString("sendgridFromAddress")
	sendgridFromName := viper.GetString("sendgridFromName")
	emailTemplatesPath := viper.GetString("emailTemplatesPath")
	// sms vars
	twilioAccountSid := viper.GetString("twilioAccountSid")
	twilioAuthToken := viper.GetString("twilioAuthToken")
	twilioFromNumber := viper.GetString("twilioFromNumber")
	// initialize the MongoDB database
	database, err := db.New(mongoURL, mongoDB)
	if err != nil {
		log.Fatalf("could not create the MongoDB database: %v", err)
	}
	defer database.Close()
	// create the remote API client
	apiClient, err := apiclient.New(apiEndpoint)
	if err != nil {
		log.Fatalf("could not create the remote API client: %v", err)
	}
	privKey := viper.GetString("privateKey")
	fullTransparentMode := viper.GetBool("fullTransparentMode")
	// check the required parameters
	if secret == "" || privKey == "" {
		log.Fatal("secret and privateKey are required")
	}
	// create the Vocdoni client account with the private key
	acc, err := account.New(privKey, apiEndpoint)
	if err != nil {
		log.Fatal(err)
	}
	log.Infow("API client created", "endpoint", apiEndpoint, "chainID", apiClient.ChainID())
	// init the API configuration
	apiConf := &api.APIConfig{
		Host:                host,
		Port:                port,
		Secret:              secret,
		DB:                  database,
		Client:              apiClient,
		Account:             acc,
		FullTransparentMode: fullTransparentMode,
	}
	// create email notifications service if the required parameters are set and
	// include it in the API configuration
	if sendgridAPIKey != "" && sendgridFromAddress != "" && sendgridFromName != "" {
		apiConf.MailService = new(sendgrid.SendGridEmail)
		if err := apiConf.MailService.Init(&sendgrid.SendGridConfig{
			FromName:    sendgridFromName,
			FromAddress: sendgridFromAddress,
			APIKey:      sendgridAPIKey,
		}); err != nil {
			log.Fatalf("could not create the email service: %v", err)
		}
		// load email templates
		if emailTemplatesPath != "" {
			apiConf.MailTemplates, err = notifications.GetMailTemplates(emailTemplatesPath)
			if err != nil {
				log.Fatalf("could not load email templates: %v", err)
			}
		}
		log.Infow("email service created", "from", fmt.Sprintf("%s <%s>", sendgridFromName, sendgridFromAddress))
	}
	// create SMS notifications service if the required parameters are set and
	// include it in the API configuration
	if twilioAccountSid != "" && twilioAuthToken != "" && twilioFromNumber != "" {
		apiConf.SMSService = new(twilio.TwilioSMS)
		if err := apiConf.SMSService.Init(&twilio.TwilioConfig{
			AccountSid: twilioAccountSid,
			AuthToken:  twilioAuthToken,
			FromNumber: twilioFromNumber,
		}); err != nil {
			log.Fatalf("could not create the SMS service: %v", err)
		}
		log.Infow("SMS service created", "from", twilioFromNumber)
	}
	// create the local API server
	api.New(apiConf).Start()
	log.Infow("server started", "host", host, "port", port)
	// wait forever, as the server is running in a goroutine
	c := make(chan os.Signal, 1)
	signal.Notify(c, os.Interrupt, syscall.SIGTERM)
	<-c
}<|MERGE_RESOLUTION|>--- conflicted
+++ resolved
@@ -31,12 +31,8 @@
 	flag.BoolP("fullTransparentMode", "a", false, "allow all transactions and do not modify any of them")
 	flag.String("sendgridAPIKey", "", "SendGrid API key")
 	flag.String("sendgridFromAddress", "", "SendGrid from address")
-<<<<<<< HEAD
-	flag.String("sendgridFromName", "", "SendGrid from name")
+	flag.String("sendgridFromName", "Vocdoni", "SendGrid from name")
 	flag.String("emailTemplatesPath", "./assets", "path to the email templates")
-=======
-	flag.String("sendgridFromName", "Vocdoni", "SendGrid from name")
->>>>>>> 40047bd0
 	flag.String("twilioAccountSid", "", "Twilio account SID")
 	flag.String("twilioAuthToken", "", "Twilio auth token")
 	flag.String("twilioFromNumber", "", "Twilio from number")
