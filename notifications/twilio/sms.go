--- conflicted
+++ resolved
@@ -51,13 +51,7 @@
 	params := &api.CreateMessageParams{}
 	params.SetTo(notification.ToNumber)
 	params.SetFrom(tsms.config.FromNumber)
-<<<<<<< HEAD
 	params.SetBody(notification.PlainBody)
-	// send the message
-	_, err := tsms.client.Api.CreateMessage(params)
-	return err
-=======
-	params.SetBody(notification.Body)
 	// create a channel to handle errors
 	errCh := make(chan error, 1)
 	go func() {
@@ -73,5 +67,4 @@
 	case err := <-errCh:
 		return err
 	}
->>>>>>> 45d09454
 }