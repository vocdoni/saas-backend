# API Docs

<details>
  <summary>Table of contents</summary>
  <br/>

- [🔐 Auth](#-auth)
  - [🔑 Login](#-login)
  - [🥤 Refresh token](#-refresh-token)
  - [💼 User writable organizations addresses](#-user-writable-organizations-addresses)
- [🧾 Transactions](#-transactions)
  - [✍️ Sign tx](#-sign-tx)
  - [📝 Sign message](#-sign-message)
- [👥 Users](#-users)
  - [🙋 Register](#-register)
  - [✅ Verify user](#-verify-user)
  - [🧑‍💻 Get current user info](#-get-current-user-info)
  - [💇 Update current user info](#-update-current-user-info)
  - [🔏 Update current user password](#-update-current-user-password)
  - [⛓️‍💥 Request a password recovery](#-request-a-password-recovery)
  - [🔗 Reset user password](#-reset-user-password)
- [🏤 Organizations](#-organizations)
  - [🆕 Create organization](#-create-organization)
  - [⚙️ Update organization](#-update-organization)
  - [🔍 Organization info](#-organization-info)

</details>

## 🔐 Auth

### 🔑 Login

> **SDK method**: This method is required by the Vocdoni SDK to use this service as a valid remote signer.

* **Path** `/auth/login`
* **Method** `POST`
* **Request Body** 
```json
{
    "email": "my@email.me",
    "password": "secretpass1234"
}
```

* **Response**
```json
{
  "token": "<jwt_token>",
  "expirity": "2024-08-21T11:26:54.368718+02:00"
}
```

* **Errors**

| HTTP Status | Error code | Message |
|:---:|:---:|:---|
| `401` | `40001` | `user not authorized` |
| `400` | `40004` | `malformed JSON body` |
| `500` | `50002` | `internal server error` |

### 🥤 Refresh token

> **SDK method**: This method is required by the Vocdoni SDK to use this service as a valid remote signer.

* **Path** `/auth/refresh`
* **Method** `POST`
* **Headers**
  * `Authentication: Bearer <user_token>`

* **Errors**

| HTTP Status | Error code | Message |
|:---:|:---:|:---|
| `401` | `40001` | `user not authorized` |
| `500` | `50002` | `internal server error` |

### 💼 User writable organizations addresses

> **SDK method**: This method is required by the Vocdoni SDK to use this service as a valid remote signer.

This endpoint only returns the addresses of the organizations where the current user (identified by the JWT) has a role with write permission.

* **Path** `/auth/addresses`
* **Method** `GET`
* **Headers**
  * `Authentication: Bearer <user_token>`

* **Response**
```json
{
  "addresses": [
    "0x0000000001",
    "0x0000000002",
    "0x0000000003",
  ]
}
```

* **Errors**

| HTTP Status | Error code | Message |
|:---:|:---:|:---|
| `401` | `40001` | `user not authorized` |
| `404` | `40012` | `this user has not been assigned to any organization` |
| `500` | `50002` | `internal server error` |

## 🧾 Transactions

### ✍️ Sign tx

> **SDK method**: This method is required by the Vocdoni SDK to use this service as a valid remote signer.

* **Path** `/transactions`
* **Method** `POST`
* **Headers**
  * `Authentication: Bearer <user_token>`
* **Request body**
```json
{
  "address": "0x...",
  "txPayload": "<base64_encoded_protobuf>"
}
```

* **Response**
```json
{
  "txPayload": "<base64_encoded_protobuf>"
}
```

* **Errors**

| HTTP Status | Error code | Message |
|:---:|:---:|:---|
| `401` | `40001` | `user not authorized` |
| `400` | `40004` | `malformed JSON body` |
| `400` | `40006` | `could not sign transaction` |
| `400` | `40007` | `invalid transaction format` |
| `400` | `40008` | `transaction type not allowed` |
| `500` | `50002` | `internal server error` |
| `500` | `50003` | `could not create faucet package` |

### 📝 Sign message

> **SDK method**: This method is required by the Vocdoni SDK to use this service as a valid remote signer.

* **Path** `/transactions/message`
* **Method** `POST`
* **Headers**
  * `Authentication: Bearer <user_token>`
* **Request body**
```json
{
  "address": "0x...",
  "payload": "<payload_to_sign>"
}
```

* **Response**
```json
{
  "payload": "<payload_to_sign>"
}
```

* **Errors**

| HTTP Status | Error code | Message |
|:---:|:---:|:---|
| `401` | `40001` | `user not authorized` |
| `400` | `40004` | `malformed JSON body` |
| `500` | `50002` | `internal server error` |

## 👥 Users

### 🙋 Register

* **Path** `/users`
* **Method** `POST`
* **Request body**
```json
{
    "email": "my@email.me",
    "firstName": "Steve",
    "lastName": "Urkel",
    "password": "secretpass1234"
}
```

* **Errors**

| HTTP Status | Error code | Message |
|:---:|:---:|:---|
| `401` | `40001` | `user not authorized` |
| `400` | `40002` | `email malformed` |
| `400` | `40003` | `password too short` |
| `400` | `40004` | `malformed JSON body` |
| `500` | `50002` | `internal server error` |

### ✅ Verify user

* **Path** `/auth/verify`
* **Method** `POST`
* **Request Body** 
```json
{
  "email": "user2veryfy@email.com",
  "code": "******",
}
```

* **Response**
```json
{
  "token": "<jwt_token>",
  "expirity": "2024-08-21T11:26:54.368718+02:00"
}
```

* **Errors**

| HTTP Status | Error code | Message |
|:---:|:---:|:---|
| `401` | `40001` | `user not authorized` |
| `400` | `40004` | `malformed JSON body` |
| `500` | `50002` | `internal server error` |

### 🧑‍💻 Get current user info

* **Path** `/users/me`
* **Method** `GET`
* **Headers**
  * `Authentication: Bearer <user_token>`

* **Response**
```json
{
  "email": "test@test.test",
  "firstName": "Steve",
  "lastName": "Urkel",
  "organizations": [
    {
      "role": "admin",
      "organization": {
        "address": "0x...",
        "name": "Test Organization",
        "type": "community",
        "description": "My amazing testing organization",
        "size": 10,
        "color": "#ff0000",
        "logo": "https://[...].png",
        "subdomain": "mysubdomain",
        "timezone": "GMT+2",
        "active": true,
        "parent": {
            "...": "..."
        }
      }
    }
  ]
}
```

* **Errors**

| HTTP Status | Error code | Message |
|:---:|:---:|:---|
| `401` | `40001` | `user not authorized` |
| `500` | `50002` | `internal server error` |

### 💇 Update current user info

* **Path** `/users/me`
* **Method** `PUT`
* **Request body**
```json
{
    "email": "my@email.me",
    "firstName": "Steve",
    "lastName": "Urkel",
}
```

* **Response**

This method invalidates any previous JWT token for the user, so it returns a new token to be used in following requests.

```json
{
  "token": "<jwt_token>",
  "expirity": "2024-08-21T11:26:54.368718+02:00"
}
```

* **Errors**

| HTTP Status | Error code | Message |
|:---:|:---:|:---|
| `401` | `40001` | `user not authorized` |
| `400` | `40002` | `email malformed` |
| `400` | `40004` | `malformed JSON body` |
| `500` | `50002` | `internal server error` |

### 🔏 Update current user password

* **Path** `/users/password`
* **Method** `PUT`
* **Request body**
```json
{
  "oldPassword": "secretpass1234",
  "newPassword": "secretpass0987"
}
```

* **Errors**

| HTTP Status | Error code | Message |
|:---:|:---:|:---|
| `401` | `40001` | `user not authorized` |
| `400` | `40003` | `password too short` |
| `400` | `40004` | `malformed JSON body` |
| `500` | `50002` | `internal server error` |

### ⛓️‍💥 Request a password recovery

* **Path** `/users/password/recovery`
* **Method** `POST`
* **Request body**
```json
{
  "email": "user@test.com",
}
```

* **Errors**

| HTTP Status | Error code | Message |
|:---:|:---:|:---|
| `401` | `40001` | `user not authorized` |
| `400` | `40004` | `malformed JSON body` |
| `500` | `50002` | `internal server error` |

### 🔗 Reset user password

* **Path** `/users/password/reset`
* **Method** `POST`
* **Request body**
```json
{
  "email": "user@test.com",
  "code": "******",
  "newPassword": "newpassword123"
}
```

* **Errors**

| HTTP Status | Error code | Message |
|:---:|:---:|:---|
| `401` | `40001` | `user not authorized` |
| `400` | `40003` | `password too short` |
| `400` | `40004` | `malformed JSON body` |
| `500` | `50002` | `internal server error` |

## 🏤 Organizations

### 🆕 Create organization

* **Path** `/organizations`
* **Method** `POST`
* **Headers**
  * `Authentication: Bearer <user_token>`

* **Request body**
```json
{
  "name": "Test Organization",
  "website": "https://[...].com",
  "type": "community",
  "description": "My amazing testing organization",
  "size": "10",
  "color": "#ff0000",
  "logo": "https://[...].png",
  "header": "https://[...].png",
  "subdomain": "mysubdomain",
  "country": "Germany",
  "timezone": "GMT+2",
<<<<<<< HEAD
=======
  "Language": "EN"
>>>>>>> cd995e31
}
```
By default, the organization is created with `activated: true`.

If the user want to create a sub org, the address of the root organization must be provided inside an organization object in `parent` param. The creator must be admin of the parent organization to be able to create suborganizations. Example:
```json
{
    "parent": {
        "address": "0x..."
    }
}
```

* **Errors**

| HTTP Status | Error code | Message |
|:---:|:---:|:---|
| `401` | `40001` | `user not authorized` |
| `400` | `40004` | `malformed JSON body` |
| `400` | `40009` | `organization not found` |
| `500` | `50002` | `internal server error` |

### ⚙️ Update organization

* **Path** `/organizations/{address}`
* **Method** `PUT`
* **Headers**
  * `Authentication: Bearer <user_token>`

* **Request body**
Only the following parameters can be changed. Every parameter is optional.
```json
{
  "name": "Test Organization",
  "website": "https://[...].com",
  "type": "community",
  "description": "My amazing testing organization",
  "size": "10",
  "color": "#ff0000",
  "logo": "https://[...].png",
  "header": "https://[...].png",
  "subdomain": "mysubdomain",
  "country": "Germany",
  "timezone": "GMT+2",
  "Language": "EN",
  "active": true
}
```

* **Errors**

| HTTP Status | Error code | Message |
|:---:|:---:|:---|
| `401` | `40001` | `user not authorized` |
| `400` | `40004` | `malformed JSON body` |
| `400` | `40009` | `organization not found` |
| `400` | `40011` | `no organization provided` |
| `500` | `50002` | `internal server error` |

### 🔍 Organization info

* **Path** `/organizations/{address}`
* **Method** `GET`
* **Response**
```json
{
  "address": "0x1234",
  "name": "Test Organization",
  "website": "https://[...].com",
  "type": "community",
  "description": "My amazing testing organization",
  "size": "10",
  "color": "#ff0000",
  "logo": "https://[...].png",
  "header": "https://[...].png",
  "subdomain": "mysubdomain",
  "country": "Germany",
  "timezone": "GMT+2",
  "Language": "EN",
  "active": true,
  "parent": {
    "...": "..."
  }
}
```

* **Errors**

| HTTP Status | Error code | Message |
|:---:|:---:|:---|
| `400` | `40009` | `organization not found` |
| `400` | `40010` | `malformed URL parameter` |
| `400` | `4012` | `no organization provided` |
| `500` | `50002` | `internal server error` |

### 🧑‍🤝‍🧑 Organization members

* **Path** `/organizations/{address}/members`
* **Method** `GET`
* **Response**
```json
[
  {
    "info": { /* user info response */ },
    "role": "admin"
  }
]
```

* **Errors**

| HTTP Status | Error code | Message |
|:---:|:---:|:---|
| `400` | `40009` | `organization not found` |
| `400` | `40010` | `malformed URL parameter` |
| `400` | `4012` | `no organization provided` |
| `500` | `50002` | `internal server error` |<|MERGE_RESOLUTION|>--- conflicted
+++ resolved
@@ -387,10 +387,7 @@
   "subdomain": "mysubdomain",
   "country": "Germany",
   "timezone": "GMT+2",
-<<<<<<< HEAD
-=======
-  "Language": "EN"
->>>>>>> cd995e31
+  "language": "EN"
 }
 ```
 By default, the organization is created with `activated: true`.
