# API Docs

<details>
  <summary>Table of contents</summary>
  <br/>

- [🔐 Auth](#-auth)
  - [🔑 Login](#-login)
  - [🥤 Refresh token](#-refresh-token)
  - [💼 User writable organizations addresses](#-user-writable-organizations-addresses)
- [🧾 Transactions](#-transactions)
  - [✍️ Sign tx](#-sign-tx)
  - [📝 Sign message](#-sign-message)
- [👥 Users](#-users)
  - [🙋 Register](#-register)
  - [✅ Verify user](#-verify-user)
  - [🪪 User verification code info](#-user-verification-code-info)
  - [📤 Resend user verification code](#-resend-user-verification-code)
  - [🧑‍💻 Get current user info](#-get-current-user-info)
  - [💇 Update current user info](#-update-current-user-info)
  - [🔏 Update current user password](#-update-current-user-password)
  - [⛓️‍💥 Request a password recovery](#%EF%B8%8F-request-a-password-recovery)
  - [🔗 Reset user password](#-reset-user-password)
- [🏤 Organizations](#-organizations)
  - [🆕 Create organization](#-create-organization)
  - [⚙️ Update organization](#-update-organization)
  - [🔍 Organization info](#-organization-info)
  - [🧑‍🤝‍🧑 Organization members](#-organization-members)
<<<<<<< HEAD
  - [🧑‍💼 Invite organization member](#-invite-organization-member)
  - [🤝 Accept organization invitation](#-accept-organization-invitation)
=======
  - [🤠 Available organization members roles](#-available-organization-members-roles)
  - [🏛️ Available organization types](#-available-organization-types)
>>>>>>> fa5d1864

</details>

## 🔐 Auth

### 🔑 Login

> **SDK method**: This method is required by the Vocdoni SDK to use this service as a valid remote signer.

* **Path** `/auth/login`
* **Method** `POST`
* **Request Body** 
```json
{
    "email": "my@email.me",
    "password": "secretpass1234"
}
```

* **Response**
```json
{
  "token": "<jwt_token>",
  "expirity": "2024-08-21T11:26:54.368718+02:00"
}
```

* **Errors**

| HTTP Status | Error code | Message |
|:---:|:---:|:---|
| `401` | `40001` | `user not authorized` |
| `400` | `40004` | `malformed JSON body` |
| `401` | `40014` | `user account not verified` |
| `500` | `50002` | `internal server error` |

### 🥤 Refresh token

> **SDK method**: This method is required by the Vocdoni SDK to use this service as a valid remote signer.

* **Path** `/auth/refresh`
* **Method** `POST`
* **Headers**
  * `Authentication: Bearer <user_token>`

* **Errors**

| HTTP Status | Error code | Message |
|:---:|:---:|:---|
| `401` | `40001` | `user not authorized` |
| `500` | `50002` | `internal server error` |

### 💼 User writable organizations addresses

> **SDK method**: This method is required by the Vocdoni SDK to use this service as a valid remote signer.

This endpoint only returns the addresses of the organizations where the current user (identified by the JWT) has a role with write permission.

* **Path** `/auth/addresses`
* **Method** `GET`
* **Headers**
  * `Authentication: Bearer <user_token>`

* **Response**
```json
{
  "addresses": [
    "0x0000000001",
    "0x0000000002",
    "0x0000000003",
  ]
}
```

* **Errors**

| HTTP Status | Error code | Message |
|:---:|:---:|:---|
| `401` | `40001` | `user not authorized` |
| `404` | `40012` | `this user has not been assigned to any organization` |
| `500` | `50002` | `internal server error` |

## 🧾 Transactions

### ✍️ Sign tx

> **SDK method**: This method is required by the Vocdoni SDK to use this service as a valid remote signer.

* **Path** `/transactions`
* **Method** `POST`
* **Headers**
  * `Authentication: Bearer <user_token>`
* **Request body**
```json
{
  "address": "0x...",
  "txPayload": "<base64_encoded_protobuf>"
}
```

* **Response**
```json
{
  "txPayload": "<base64_encoded_protobuf>"
}
```

* **Errors**

| HTTP Status | Error code | Message |
|:---:|:---:|:---|
| `401` | `40001` | `user not authorized` |
| `400` | `40004` | `malformed JSON body` |
| `400` | `40006` | `could not sign transaction` |
| `400` | `40007` | `invalid transaction format` |
| `400` | `40008` | `transaction type not allowed` |
| `500` | `50002` | `internal server error` |
| `500` | `50003` | `could not create faucet package` |

### 📝 Sign message

> **SDK method**: This method is required by the Vocdoni SDK to use this service as a valid remote signer.

* **Path** `/transactions/message`
* **Method** `POST`
* **Headers**
  * `Authentication: Bearer <user_token>`
* **Request body**
```json
{
  "address": "0x...",
  "payload": "<payload_to_sign>"
}
```

* **Response**
```json
{
  "payload": "<payload_to_sign>"
}
```

* **Errors**

| HTTP Status | Error code | Message |
|:---:|:---:|:---|
| `401` | `40001` | `user not authorized` |
| `400` | `40004` | `malformed JSON body` |
| `500` | `50002` | `internal server error` |

## 👥 Users

### 🙋 Register

* **Path** `/users`
* **Method** `POST`
* **Request body**
```json
{
    "email": "my@email.me",
    "firstName": "Steve",
    "lastName": "Urkel",
    "password": "secretpass1234",
    "phone": "123456789"
}
```

* **Errors**

| HTTP Status | Error code | Message |
|:---:|:---:|:---|
| `401` | `40001` | `user not authorized` |
| `400` | `40002` | `email malformed` |
| `400` | `40003` | `password too short` |
| `400` | `40004` | `malformed JSON body` |
| `409` | `40901` | `duplicate conflict` |
| `500` | `50002` | `internal server error` |

### ✅ Verify user

* **Path** `/users/verify`
* **Method** `POST`
* **Request Body** 
```json
{
  "email": "user2veryfy@email.com",
  "code": "******",
}
```

* **Response**
```json
{
  "token": "<jwt_token>",
  "expirity": "2024-08-21T11:26:54.368718+02:00"
}
```

* **Errors**

| HTTP Status | Error code | Message |
|:---:|:---:|:---|
| `401` | `40001` | `user not authorized` |
| `400` | `40004` | `malformed JSON body` |
| `400` | `40005` | `invalid user data` |
| `400` | `40015` | `user account already verified` |
| `401` | `40016` | `verification code expired` |
| `500` | `50002` | `internal server error` |

### 🪪 User verification code info

* **Path** `/users/verify/code`
* **Method** `GET`
* **Query params**
  * `email` 

* **Response**
```json
{
  "email": "user@email.com",
  "expiration": "2024-09-20T09:02:26.849Z",
  "valid": true
}
```

* **Errors**

| HTTP Status | Error code | Message |
|:---:|:---:|:---|
| `401` | `40001` | `user not authorized` |
| `400` | `40005` | `invalid user data` |
| `400` | `40015` | `user account already verified` |
| `404` | `40018` | `user not found` |
| `500` | `50002` | `internal server error` |

### 📤 Resend user verification code

* **Path** `/users/verify/code`
* **Method** `POST`
* **Request Body** 
```json
{
  "email": "user@email.com",
}
```

* **Errors**

| HTTP Status | Error code | Message |
|:---:|:---:|:---|
| `401` | `40001` | `user not authorized` |
| `400` | `40004` | `malformed JSON body` |
| `400` | `40005` | `invalid user data` |
| `400` | `40015` | `user account already verified` |
| `400` | `40017` | `last verification code still valid` |
| `500` | `50002` | `internal server error` |

### 🧑‍💻 Get current user info

* **Path** `/users/me`
* **Method** `GET`
* **Headers**
  * `Authentication: Bearer <user_token>`

* **Response**
```json
{
  "email": "test@test.test",
  "firstName": "Steve",
  "lastName": "Urkel",
  "organizations": [
    {
      "role": "admin",
      "organization": {
        "address": "0x...",
        "name": "Test Organization",
        "type": "community",
        "description": "My amazing testing organization",
        "size": 10,
        "color": "#ff0000",
        "logo": "https://[...].png",
        "subdomain": "mysubdomain",
        "timezone": "GMT+2",
        "active": true,
        "parent": {
            "...": "..."
        }
      }
    }
  ]
}
```

* **Errors**

| HTTP Status | Error code | Message |
|:---:|:---:|:---|
| `401` | `40001` | `user not authorized` |
| `500` | `50002` | `internal server error` |

### 💇 Update current user info

* **Path** `/users/me`
* **Method** `PUT`
* **Request body**
```json
{
    "email": "my@email.me",
    "firstName": "Steve",
    "lastName": "Urkel",
}
```

* **Response**

This method invalidates any previous JWT token for the user, so it returns a new token to be used in following requests.

```json
{
  "token": "<jwt_token>",
  "expirity": "2024-08-21T11:26:54.368718+02:00"
}
```

* **Errors**

| HTTP Status | Error code | Message |
|:---:|:---:|:---|
| `401` | `40001` | `user not authorized` |
| `400` | `40002` | `email malformed` |
| `400` | `40004` | `malformed JSON body` |
| `500` | `50002` | `internal server error` |

### 🔏 Update current user password

* **Path** `/users/password`
* **Method** `PUT`
* **Request body**
```json
{
  "oldPassword": "secretpass1234",
  "newPassword": "secretpass0987"
}
```

* **Errors**

| HTTP Status | Error code | Message |
|:---:|:---:|:---|
| `401` | `40001` | `user not authorized` |
| `400` | `40003` | `password too short` |
| `400` | `40004` | `malformed JSON body` |
| `500` | `50002` | `internal server error` |

### ⛓️‍💥 Request a password recovery

* **Path** `/users/password/recovery`
* **Method** `POST`
* **Request body**
```json
{
  "email": "user@test.com",
}
```

* **Errors**

| HTTP Status | Error code | Message |
|:---:|:---:|:---|
| `401` | `40001` | `user not authorized` |
| `400` | `40004` | `malformed JSON body` |
| `401` | `40014` | `user account not verified` |
| `500` | `50002` | `internal server error` |

### 🔗 Reset user password

* **Path** `/users/password/reset`
* **Method** `POST`
* **Request body**
```json
{
  "email": "user@test.com",
  "code": "******",
  "newPassword": "newpassword123"
}
```

* **Errors**

| HTTP Status | Error code | Message |
|:---:|:---:|:---|
| `401` | `40001` | `user not authorized` |
| `400` | `40003` | `password too short` |
| `400` | `40004` | `malformed JSON body` |
| `500` | `50002` | `internal server error` |

## 🏤 Organizations

### 🆕 Create organization

* **Path** `/organizations`
* **Method** `POST`
* **Headers**
  * `Authentication: Bearer <user_token>`

* **Request body**
```json
{
  "name": "Test Organization",
  "website": "https://[...].com",
  "type": "community",
  "description": "My amazing testing organization",
  "size": "10",
  "color": "#ff0000",
  "logo": "https://[...].png",
  "header": "https://[...].png",
  "subdomain": "mysubdomain",
  "country": "Germany",
  "timezone": "GMT+2",
  "language": "EN"
}
```
By default, the organization is created with `activated: true`.

If the user want to create a sub org, the address of the root organization must be provided inside an organization object in `parent` param. The creator must be admin of the parent organization to be able to create suborganizations. Example:
```json
{
    "parent": {
        "address": "0x..."
    }
}
```

* **Errors**

| HTTP Status | Error code | Message |
|:---:|:---:|:---|
| `401` | `40001` | `user not authorized` |
| `400` | `40004` | `malformed JSON body` |
| `400` | `40009` | `organization not found` |
| `400` | `40013` | `invalid organization data` |
| `500` | `50002` | `internal server error` |

### ⚙️ Update organization

* **Path** `/organizations/{address}`
* **Method** `PUT`
* **Headers**
  * `Authentication: Bearer <user_token>`

* **Request body**
Only the following parameters can be changed. Every parameter is optional.
```json
{
  "name": "Test Organization",
  "website": "https://[...].com",
  "type": "community",
  "description": "My amazing testing organization",
  "size": "10",
  "color": "#ff0000",
  "logo": "https://[...].png",
  "header": "https://[...].png",
  "subdomain": "mysubdomain",
  "country": "Germany",
  "timezone": "GMT+2",
  "Language": "EN",
  "active": true
}
```

* **Errors**

| HTTP Status | Error code | Message |
|:---:|:---:|:---|
| `401` | `40001` | `user not authorized` |
| `400` | `40004` | `malformed JSON body` |
| `400` | `40009` | `organization not found` |
| `400` | `40011` | `no organization provided` |
| `500` | `50002` | `internal server error` |

### 🔍 Organization info

* **Path** `/organizations/{address}`
* **Method** `GET`
* **Response**
```json
{
  "address": "0x1234",
  "name": "Test Organization",
  "website": "https://[...].com",
  "type": "community",
  "description": "My amazing testing organization",
  "size": "10",
  "color": "#ff0000",
  "logo": "https://[...].png",
  "header": "https://[...].png",
  "subdomain": "mysubdomain",
  "country": "Germany",
  "timezone": "GMT+2",
  "Language": "EN",
  "active": true,
  "parent": {
    "...": "..."
  }
}
```

* **Errors**

| HTTP Status | Error code | Message |
|:---:|:---:|:---|
| `400` | `40009` | `organization not found` |
| `400` | `40010` | `malformed URL parameter` |
| `400` | `4012` | `no organization provided` |
| `500` | `50002` | `internal server error` |

### 🧑‍🤝‍🧑 Organization members

* **Path** `/organizations/{address}/members`
* **Method** `GET`
* **Response**
```json
{
  "members": [
    {
      "info": { /* user info response */ },
      "role": "admin"
    }
  ]
}
```

* **Errors**

| HTTP Status | Error code | Message |
|:---:|:---:|:---|
| `400` | `40009` | `organization not found` |
| `400` | `40010` | `malformed URL parameter` |
| `400` | `4012` | `no organization provided` |
| `500` | `50002` | `internal server error` |

<<<<<<< HEAD
### 🧑‍💼 Invite organization member

* **Path** `/organizations/{address}/members`
* **Method** `POST`
* **Response**
```json
{
  "role": "admin",
  "email": "newadmin@email.com"
}
```

* **Errors**

| HTTP Status | Error code | Message |
|:---:|:---:|:---|
| `401` | `40001` | `user not authorized` |
| `400` | `40002` | `email malformed` |
| `400` | `40004` | `malformed JSON body` |
| `400` | `40005` | `invalid user data` |
| `400` | `40009` | `organization not found` |
| `400` | `40011` | `no organization provided` |
| `401` | `40014` | `user account not verified` |
| `400` | `40019` | `inviation code expired` |
| `409` | `40901` | `duplicate conflict` |
| `500` | `50002` | `internal server error` |

### 🤝 Accept organization invitation

* **Path** `/organizations/{address}/members/accept`
* **Method** `POST`
* **Response**
```json
{
  "code": "a3f3b5",
  "user": { // only if the invited user is not already registered
    "email": "my@email.me",
    "firstName": "Steve",
    "lastName": "Urkel",
    "password": "secretpass1234",
    "phone": "123456789"
  }
}
```
`user` object is only required if invited user is not registered yet.

* **Errors**

| HTTP Status | Error code | Message |
|:---:|:---:|:---|
| `401` | `40001` | `user not authorized` |
| `400` | `40002` | `email malformed` |
| `400` | `40004` | `malformed JSON body` |
| `400` | `40005` | `invalid user data` |
| `400` | `40009` | `organization not found` |
| `400` | `40011` | `no organization provided` |
| `401` | `40014` | `user account not verified` |
| `400` | `40019` | `inviation code expired` |
| `409` | `40901` | `duplicate conflict` |
| `500` | `50002` | `internal server error` |
=======
### 🤠 Available organization members roles
* **Path** `/organizations/roles`
* **Method** `GET`
* **Response**
```json
{
  "roles": [
    {
      "role": "manager",
      "name": "Manager",
      "writePermission": true
    },
    {
      "role": "viewer",
      "name": "Viewer",
      "writePermission": false
    },
    {
      "role": "admin",
      "name": "Admin",
      "writePermission": true
    }
  ]
}
```

### 🏛️ Available organization types
* **Path** `/organizations/types`
* **Method** `GET`
* **Response**
```json
{
  "types": [
    {
      "type": "cooperative",
      "name": "Cooperative"
    },
    {
      "type": "educational",
      "name": "University / Educational Institution"
    },
    {
      "type": "others",
      "name": "Others"
    },
    {
      "type": "assembly",
      "name": "Assembly"
    },
    {
      "type": "religious",
      "name": "Church / Religious Organization"
    },
    {
      "type": "company",
      "name": "Company / Corporation"
    },
    {
      "type": "political_party",
      "name": "Political Party"
    },
    {
      "type": "chamber",
      "name": "Chamber"
    },
    {
      "type": "nonprofit",
      "name": "Nonprofit / NGO"
    },
    {
      "type": "community",
      "name": "Community Group"
    },
    {
      "type": "professional_college",
      "name": "Professional College"
    },
    {
      "type": "association",
      "name": "Association"
    },
    {
      "type": "city",
      "name": "City / Municipality"
    },
    {
      "type": "union",
      "name": "Union"
    }
  ]
}
```
>>>>>>> fa5d1864
<|MERGE_RESOLUTION|>--- conflicted
+++ resolved
@@ -26,13 +26,10 @@
   - [⚙️ Update organization](#-update-organization)
   - [🔍 Organization info](#-organization-info)
   - [🧑‍🤝‍🧑 Organization members](#-organization-members)
-<<<<<<< HEAD
   - [🧑‍💼 Invite organization member](#-invite-organization-member)
   - [🤝 Accept organization invitation](#-accept-organization-invitation)
-=======
   - [🤠 Available organization members roles](#-available-organization-members-roles)
   - [🏛️ Available organization types](#-available-organization-types)
->>>>>>> fa5d1864
 
 </details>
 
@@ -574,7 +571,6 @@
 | `400` | `4012` | `no organization provided` |
 | `500` | `50002` | `internal server error` |
 
-<<<<<<< HEAD
 ### 🧑‍💼 Invite organization member
 
 * **Path** `/organizations/{address}/members`
@@ -635,7 +631,7 @@
 | `400` | `40019` | `inviation code expired` |
 | `409` | `40901` | `duplicate conflict` |
 | `500` | `50002` | `internal server error` |
-=======
+
 ### 🤠 Available organization members roles
 * **Path** `/organizations/roles`
 * **Method** `GET`
@@ -727,5 +723,4 @@
     }
   ]
 }
-```
->>>>>>> fa5d1864
+```