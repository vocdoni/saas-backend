--- conflicted
+++ resolved
@@ -76,11 +76,6 @@
 	return &lr, nil
 }
 
-<<<<<<< HEAD
-func (a *API) sendUserCode(ctx context.Context, user *db.User, codeType db.CodeType,
-	temp notifications.MailTemplate,
-) error {
-=======
 // sendUserCode method allows to send a code to the user via email or SMS. It
 // generates a verification code and stores it in the database associated to
 // the user email. If the mail service is available, it sends the verification
@@ -90,8 +85,9 @@
 // of codes can be added in the future. If neither the mail service nor the SMS
 // service are available, the verification code will be empty but stored in the
 // database to mock the verification process in any case.
-func (a *API) sendUserCode(ctx context.Context, user *db.User, codeType db.CodeType) error {
->>>>>>> 0f9730a4
+func (a *API) sendUserCode(ctx context.Context, user *db.User, codeType db.CodeType,
+	temp notifications.MailTemplate,
+) error {
 	// generate verification code if the mail service is available, if not
 	// the verification code will not be sent but stored in the database
 	// generated with just the user email to mock the verification process
@@ -108,7 +104,6 @@
 	defer cancel()
 	// send the verification code via email if the mail service is available
 	if a.mail != nil {
-<<<<<<< HEAD
 		ctx, cancel := context.WithTimeout(ctx, time.Second*10)
 		defer cancel()
 
@@ -116,8 +111,8 @@
 			ToName:    fmt.Sprintf("%s %s", user.FirstName, user.LastName),
 			ToAddress: user.Email,
 			Subject:   VerificationCodeEmailSubject,
-			PlainBody: VerificationCodeEmailPlainBody + code,
-			Body:      VerificationCodeEmailPlainBody + code,
+			PlainBody: VerificationCodeTextBody + code,
+			Body:      VerificationCodeTextBody + code,
 		}
 		// check if the mail template is available
 		if templatePath, ok := a.mailTemplates[temp]; ok {
@@ -138,13 +133,6 @@
 			notification.Body = buf.String()
 		}
 		if err := a.mail.SendNotification(ctx, notification); err != nil {
-=======
-		if err := a.mail.SendNotification(ctx, &notifications.Notification{
-			ToName:    fmt.Sprintf("%s %s", user.FirstName, user.LastName),
-			ToAddress: user.Email,
-			Subject:   VerificationCodeEmailSubject,
-			Body:      VerificationCodeTextBody + code,
-		}); err != nil {
 			return err
 		}
 	} else if a.sms != nil {
@@ -153,7 +141,6 @@
 			ToNumber: user.Phone,
 			Body:     VerificationCodeTextBody + code,
 		}); err != nil {
->>>>>>> 0f9730a4
 			return err
 		}
 	}
