--- conflicted
+++ resolved
@@ -25,7 +25,6 @@
 // Do note that HTTPstatus 204 No Content implies the response body will be empty,
 // so the Code and Message will actually be discarded, never sent to the client
 var (
-<<<<<<< HEAD
 	ErrUnauthorized                    = Error{Code: 40001, HTTPstatus: http.StatusUnauthorized, Err: fmt.Errorf("user not authorized")}
 	ErrEmailMalformed                  = Error{Code: 40002, HTTPstatus: http.StatusBadRequest, Err: fmt.Errorf("email malformed")}
 	ErrPasswordTooShort                = Error{Code: 40003, HTTPstatus: http.StatusBadRequest, Err: fmt.Errorf("password too short")}
@@ -45,31 +44,10 @@
 	ErrVerificationCodeExpired         = Error{Code: 40016, HTTPstatus: http.StatusUnauthorized, Err: fmt.Errorf("verification code expired")}
 	ErrVerificationCodeValid           = Error{Code: 40017, HTTPstatus: http.StatusBadRequest, Err: fmt.Errorf("last verification code still valid")}
 	ErrUserNotFound                    = Error{Code: 40018, HTTPstatus: http.StatusNotFound, Err: fmt.Errorf("user not found")}
-	ErrNoOrganizationSubscription      = Error{Code: 40019, HTTPstatus: http.StatusNotFound, Err: fmt.Errorf("organization subscription not found")}
-	ErrOganizationSubscriptionIncative = Error{Code: 40020, HTTPstatus: http.StatusBadRequest, Err: fmt.Errorf("organization subscription not active")}
-	ErrNoDefaultPLan                   = Error{Code: 40021, HTTPstatus: http.StatusBadRequest, Err: fmt.Errorf("did not found default plan for organization")}
-=======
-	ErrUnauthorized            = Error{Code: 40001, HTTPstatus: http.StatusUnauthorized, Err: fmt.Errorf("user not authorized")}
-	ErrEmailMalformed          = Error{Code: 40002, HTTPstatus: http.StatusBadRequest, Err: fmt.Errorf("email malformed")}
-	ErrPasswordTooShort        = Error{Code: 40003, HTTPstatus: http.StatusBadRequest, Err: fmt.Errorf("password too short")}
-	ErrMalformedBody           = Error{Code: 40004, HTTPstatus: http.StatusBadRequest, Err: fmt.Errorf("malformed JSON body")}
-	ErrDuplicateConflict       = Error{Code: 40901, HTTPstatus: http.StatusConflict, Err: fmt.Errorf("duplicate conflict")}
-	ErrInvalidUserData         = Error{Code: 40005, HTTPstatus: http.StatusBadRequest, Err: fmt.Errorf("invalid user data")}
-	ErrCouldNotSignTransaction = Error{Code: 40006, HTTPstatus: http.StatusBadRequest, Err: fmt.Errorf("could not sign transaction")}
-	ErrInvalidTxFormat         = Error{Code: 40007, HTTPstatus: http.StatusBadRequest, Err: fmt.Errorf("invalid transaction format")}
-	ErrTxTypeNotAllowed        = Error{Code: 40008, HTTPstatus: http.StatusBadRequest, Err: fmt.Errorf("transaction type not allowed")}
-	ErrOrganizationNotFound    = Error{Code: 40009, HTTPstatus: http.StatusNotFound, Err: fmt.Errorf("organization not found")}
-	ErrMalformedURLParam       = Error{Code: 40010, HTTPstatus: http.StatusBadRequest, Err: fmt.Errorf("malformed URL parameter")}
-	ErrNoOrganizationProvided  = Error{Code: 40011, HTTPstatus: http.StatusBadRequest, Err: fmt.Errorf("no organization provided")}
-	ErrNoOrganizations         = Error{Code: 40012, HTTPstatus: http.StatusNotFound, Err: fmt.Errorf("this user has not been assigned to any organization")}
-	ErrInvalidOrganizationData = Error{Code: 40013, HTTPstatus: http.StatusBadRequest, Err: fmt.Errorf("invalid organization data")}
-	ErrUserNoVerified          = Error{Code: 40014, HTTPstatus: http.StatusUnauthorized, Err: fmt.Errorf("user account not verified")}
-	ErrUserAlreadyVerified     = Error{Code: 40015, HTTPstatus: http.StatusBadRequest, Err: fmt.Errorf("user account already verified")}
-	ErrVerificationCodeExpired = Error{Code: 40016, HTTPstatus: http.StatusUnauthorized, Err: fmt.Errorf("verification code expired")}
-	ErrVerificationCodeValid   = Error{Code: 40017, HTTPstatus: http.StatusBadRequest, Err: fmt.Errorf("last verification code still valid")}
-	ErrUserNotFound            = Error{Code: 40018, HTTPstatus: http.StatusNotFound, Err: fmt.Errorf("user not found")}
-	ErrInvitationExpired       = Error{Code: 40019, HTTPstatus: http.StatusUnauthorized, Err: fmt.Errorf("inviation code expired")}
->>>>>>> e875b70b
+	ErrInvitationExpired               = Error{Code: 40019, HTTPstatus: http.StatusUnauthorized, Err: fmt.Errorf("inviation code expired")}
+	ErrNoOrganizationSubscription      = Error{Code: 40020, HTTPstatus: http.StatusNotFound, Err: fmt.Errorf("organization subscription not found")}
+	ErrOganizationSubscriptionIncative = Error{Code: 40021, HTTPstatus: http.StatusBadRequest, Err: fmt.Errorf("organization subscription not active")}
+	ErrNoDefaultPLan                   = Error{Code: 40022, HTTPstatus: http.StatusBadRequest, Err: fmt.Errorf("did not found default plan for organization")}
 
 	ErrMarshalingServerJSONFailed  = Error{Code: 50001, HTTPstatus: http.StatusInternalServerError, Err: fmt.Errorf("marshaling (server-side) JSON failed")}
 	ErrGenericInternalServerError  = Error{Code: 50002, HTTPstatus: http.StatusInternalServerError, Err: fmt.Errorf("internal server error")}
