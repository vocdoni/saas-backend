package api

import (
	"context"
	"encoding/json"
	"fmt"
	"net/http"
	"time"

	"github.com/vocdoni/saas-backend/account"
	"github.com/vocdoni/saas-backend/db"
	"github.com/vocdoni/saas-backend/internal"
	"github.com/vocdoni/saas-backend/notifications"
	"go.vocdoni.io/dvote/log"
)

// createOrganizationHandler handles the request to create a new organization.
// If the organization is a suborganization, the parent organization must be
// specified in the request body, and the user must be an admin of the parent.
// If the parent organization is alread a suborganization, an error is returned.
func (a *API) createOrganizationHandler(w http.ResponseWriter, r *http.Request) {
	// get the user from the request context
	user, ok := userFromContext(r.Context())
	if !ok {
		ErrUnauthorized.Write(w)
		return
	}
	// get the organization info from the request body
	orgInfo := &OrganizationInfo{}
	if err := json.NewDecoder(r.Body).Decode(orgInfo); err != nil {
		ErrMalformedBody.Write(w)
		return
	}
	// create the organization signer to store the address and the nonce
	signer, nonce, err := account.NewSigner(a.secret, user.Email)
	if err != nil {
		ErrGenericInternalServerError.Withf("could not create organization signer: %v", err).Write(w)
		return
	}
	// check if the organization type is valid
	if !db.IsOrganizationTypeValid(orgInfo.Type) {
		ErrMalformedBody.Withf("invalid organization type").Write(w)
		return
	}
	parentOrg := ""
	if orgInfo.Parent != nil {
		dbParentOrg, _, err := a.db.Organization(orgInfo.Parent.Address, false)
		if err != nil {
			if err == db.ErrNotFound {
				ErrOrganizationNotFound.Withf("parent organization not found").Write(w)
				return
			}
			ErrGenericInternalServerError.Withf("could not get parent organization: %v", err).Write(w)
			return
		}
		if dbParentOrg.Parent != "" {
			ErrMalformedBody.Withf("parent organization is already a suborganization").Write(w)
			return
		}
		isAdmin, err := a.db.IsMemberOf(user.Email, dbParentOrg.Address, db.AdminRole)
		if err != nil {
			ErrGenericInternalServerError.Withf("could not check if user is admin of parent organization: %v", err).Write(w)
			return
		}
		if !isAdmin {
			ErrUnauthorized.Withf("user is not admin of parent organization").Write(w)
			return
		}
		parentOrg = orgInfo.Parent.Address
	}
	// find default plan
	defaultPlan, err := a.db.DefaultSubscription()
	if err != nil || defaultPlan == nil {
		ErrNoDefaultPLan.WithErr((err)).Write(w)
		return
	}
	subscription := &db.OrganizationSubscription{
		SubscriptionID: defaultPlan.ID,
		StartDate:      time.Now(),
		Active:         true,
		MaxCensusSize:  defaultPlan.Organization.CensusSize,
	}
	// create the organization
	if err := a.db.SetOrganization(&db.Organization{
		Address:         signer.AddressString(),
		Creator:         user.Email,
		CreatedAt:       time.Now(),
		Nonce:           nonce,
		Type:            db.OrganizationType(orgInfo.Type),
		Size:            orgInfo.Size,
		Color:           orgInfo.Color,
		Subdomain:       orgInfo.Subdomain,
		Timezone:        orgInfo.Timezone,
		Active:          true,
		TokensPurchased: 0,
		TokensRemaining: 0,
		Parent:          parentOrg,
		Subscription:    *subscription,
	}); err != nil {
		if err == db.ErrAlreadyExists {
			ErrInvalidOrganizationData.WithErr(err).Write(w)
			return
		}
		ErrGenericInternalServerError.Write(w)
		return
	}
	// send the organization back to the user
	httpWriteOK(w)
}

// organizationInfoHandler handles the request to get the information of an
// organization.
func (a *API) organizationInfoHandler(w http.ResponseWriter, r *http.Request) {
	// get the organization info from the request context
	org, parent, ok := a.organizationFromRequest(r)
	if !ok {
		ErrNoOrganizationProvided.Write(w)
		return
	}
	// send the organization back to the user
	httpWriteJSON(w, organizationFromDB(org, parent))
}

// organizationMembersHandler handles the request to get the members of an
// organization. It returns the list of members with their role in the
// organization with the address provided in the request.
func (a *API) organizationMembersHandler(w http.ResponseWriter, r *http.Request) {
	// get the organization info from the request context
	org, _, ok := a.organizationFromRequest(r)
	if !ok {
		ErrNoOrganizationProvided.Write(w)
		return
	}
	// send the organization back to the user
	members, err := a.db.OrganizationsMembers(org.Address)
	if err != nil {
		ErrGenericInternalServerError.Withf("could not get organization members: %v", err).Write(w)
		return
	}
	orgMembers := OrganizationMembers{
		Members: make([]*OrganizationMember, 0, len(members)),
	}
	for _, member := range members {
		var role string
		for _, userOrg := range member.Organizations {
			if userOrg.Address == org.Address {
				role = string(userOrg.Role)
				break
			}
		}
		if role == "" {
			continue
		}
		orgMembers.Members = append(orgMembers.Members, &OrganizationMember{
			Info: &UserInfo{
				Email:     member.Email,
				FirstName: member.FirstName,
				LastName:  member.LastName,
			},
			Role: role,
		})
	}
	httpWriteJSON(w, orgMembers)
}

// updateOrganizationHandler handles the request to update the information of an
// organization. Only the admin of the organization can update the information.
// Only certain fields can be updated, and they will be updated only if they are
// not empty.
func (a *API) updateOrganizationHandler(w http.ResponseWriter, r *http.Request) {
	// get the user from the request context
	user, ok := userFromContext(r.Context())
	if !ok {
		ErrUnauthorized.Write(w)
		return
	}
	// get the organization info from the request context
	org, _, ok := a.organizationFromRequest(r)
	if !ok {
		ErrNoOrganizationProvided.Write(w)
		return
	}
	if !user.HasRoleFor(org.Address, db.AdminRole) {
		ErrUnauthorized.Withf("user is not admin of organization").Write(w)
		return
	}
	// get the organization info from the request body
	newOrgInfo := &OrganizationInfo{}
	if err := json.NewDecoder(r.Body).Decode(newOrgInfo); err != nil {
		ErrMalformedBody.Write(w)
		return
	}
	// update just the fields that can be updated and are not empty
	updateOrg := false
	if newOrgInfo.Website != "" {
		org.Website = newOrgInfo.Website
		updateOrg = true
	}
	if newOrgInfo.Size != "" {
		org.Size = newOrgInfo.Size
		updateOrg = true
	}
	if newOrgInfo.Color != "" {
		org.Color = newOrgInfo.Color
		updateOrg = true
	}
	if newOrgInfo.Subdomain != "" {
		org.Subdomain = newOrgInfo.Subdomain
		updateOrg = true
	}
	if newOrgInfo.Country != "" {
		org.Country = newOrgInfo.Country
		updateOrg = true
	}
	if newOrgInfo.Timezone != "" {
		org.Timezone = newOrgInfo.Timezone
		updateOrg = true
	}
	if newOrgInfo.Active != org.Active {
		org.Active = newOrgInfo.Active
		updateOrg = true
	}
	// update the organization if any field was changed
	if updateOrg {
		if err := a.db.SetOrganization(org); err != nil {
			ErrGenericInternalServerError.Withf("could not update organization: %v", err).Write(w)
			return
		}
	}
	httpWriteOK(w)
}

<<<<<<< HEAD
// getOrganizationSubscriptionHandler handles the request to get the subscription of an organization.
// It returns the subscription with its information.
func (a *API) getOrganizationSubscriptionHandler(w http.ResponseWriter, r *http.Request) {
=======
// inviteOrganizationMemberHandler handles the request to invite a new admin
// member to an organization. Only the admin of the organization can invite a
// new member. It stores the invitation in the database and sends an email to
// the new member with the invitation code.
func (a *API) inviteOrganizationMemberHandler(w http.ResponseWriter, r *http.Request) {
	// get the user from the request context
	user, ok := userFromContext(r.Context())
	if !ok {
		ErrUnauthorized.Write(w)
		return
	}
>>>>>>> e875b70b
	// get the organization info from the request context
	org, _, ok := a.organizationFromRequest(r)
	if !ok {
		ErrNoOrganizationProvided.Write(w)
		return
	}
<<<<<<< HEAD
	if org.Subscription == (db.OrganizationSubscription{}) {
		ErrNoOrganizationSubscription.Write(w)
		return
	}
	if !org.Subscription.Active ||
		(org.Subscription.EndDate.After(time.Now()) && org.Subscription.StartDate.Before(time.Now())) {
		ErrOganizationSubscriptionIncative.Write(w)
		return
	}
	// get the subscription from the database
	plan, err := a.db.Subscription(org.Subscription.SubscriptionID)
	if err != nil {
		ErrGenericInternalServerError.Withf("could not get subscription: %v", err).Write(w)
		return
	}
	info := &OrganizationSubscriptionInfo{
		SubcriptionDetails: &org.Subscription,
		Usage:              &org.Counters,
		Plan:               plan,
	}
	httpWriteJSON(w, info)
=======
	if !user.HasRoleFor(org.Address, db.AdminRole) {
		ErrUnauthorized.Withf("user is not admin of organization").Write(w)
		return
	}
	// get new admin info from the request body
	invite := &OrganizationInvite{}
	if err := json.NewDecoder(r.Body).Decode(invite); err != nil {
		ErrMalformedBody.Write(w)
		return
	}
	// check the email is correct format
	if !internal.ValidEmail(invite.Email) {
		ErrEmailMalformed.Write(w)
		return
	}
	// check the role is valid
	if valid := db.IsValidUserRole(db.UserRole(invite.Role)); !valid {
		ErrInvalidUserData.Withf("invalid role").Write(w)
		return
	}
	// check if the new user is already a member of the organization
	if _, err := a.db.IsMemberOf(invite.Email, org.Address, db.AdminRole); err == nil {
		ErrDuplicateConflict.With("user is already admin of organization").Write(w)
		return
	}
	// create new invitation
	inviteCode := internal.RandomHex(VerificationCodeLength)
	if err := a.db.CreateInvitation(&db.OrganizationInvite{
		InvitationCode:      inviteCode,
		OrganizationAddress: org.Address,
		NewUserEmail:        invite.Email,
		Role:                db.UserRole(invite.Role),
		CurrentUserID:       user.ID,
		Expiration:          time.Now().Add(InvitationExpiration),
	}); err != nil {
		if err == db.ErrAlreadyExists {
			ErrDuplicateConflict.With("user is already invited to the organization").Write(w)
			return
		}
		ErrGenericInternalServerError.Withf("could not create invitation: %v", err).Write(w)
		return
	}
	// send the invitation email
	ctx, cancel := context.WithTimeout(r.Context(), time.Second*10)
	defer cancel()
	// send the verification code via email if the mail service is available
	if a.mail != nil {
		if err := a.mail.SendNotification(ctx, &notifications.Notification{
			ToName:    fmt.Sprintf("%s %s", user.FirstName, user.LastName),
			ToAddress: invite.Email,
			Subject:   InvitationEmailSubject,
			Body:      fmt.Sprintf(InvitationTextBody, org.Address, inviteCode),
		}); err != nil {
			ErrGenericInternalServerError.Withf("could not send verification code: %v", err).Write(w)
			return
		}
	}
	httpWriteOK(w)
}

// acceptOrganizationMemberInvitationHandler handles the request to accept an
// invitation to an organization. It checks if the invitation is valid and not
// expired, and if the user is not already a member of the organization. If the
// user does not exist, it creates a new user with the provided information.
// If the user already exists and is verified, it adds the organization to the
// user.
func (a *API) acceptOrganizationMemberInvitationHandler(w http.ResponseWriter, r *http.Request) {
	// get the organization info from the request context
	org, _, ok := a.organizationFromRequest(r)
	if !ok {
		ErrNoOrganizationProvided.Write(w)
		return
	}
	// get new member info from the request body
	invitationReq := &AcceptOrganizationInvitation{}
	if err := json.NewDecoder(r.Body).Decode(invitationReq); err != nil {
		ErrMalformedBody.Write(w)
		return
	}
	// get the invitation from the database
	invitation, err := a.db.Invitation(invitationReq.Code)
	if err != nil {
		ErrUnauthorized.Withf("could not get invitation: %v", err).Write(w)
		return
	}
	// check if the organization is correct
	if invitation.OrganizationAddress != org.Address {
		ErrUnauthorized.Withf("invitation is not for this organization").Write(w)
		return
	}
	// create a helper function to remove the invitation from the database in
	// case of error or expiration
	removeInvitation := func() {
		if err := a.db.DeleteInvitation(invitationReq.Code); err != nil {
			log.Warnf("could not delete invitation: %v", err)
		}
	}
	// check if the invitation is expired
	if invitation.Expiration.Before(time.Now()) {
		go removeInvitation()
		ErrInvitationExpired.Write(w)
		return
	}
	// try to get the user from the database
	dbUser, err := a.db.UserByEmail(invitation.NewUserEmail)
	if err != nil {
		// if the user does not exist, create it
		if err != db.ErrNotFound {
			ErrGenericInternalServerError.Withf("could not get user: %v", err).Write(w)
			return
		}
		// check if the user info is provided
		if invitationReq.User == nil {
			ErrMalformedBody.With("user info not provided").Write(w)
			return
		}
		// check the email is correct
		if invitationReq.User.Email != invitation.NewUserEmail {
			ErrInvalidUserData.With("email does not match").Write(w)
			return
		}
		// create the new user and move on to include the organization
		hPassword := internal.HexHashPassword(passwordSalt, invitationReq.User.Password)
		dbUser = &db.User{
			Email:     invitationReq.User.Email,
			Password:  hPassword,
			FirstName: invitationReq.User.FirstName,
			LastName:  invitationReq.User.LastName,
			Verified:  true,
		}
	} else {
		// if it does, check if the user is already verified
		if !dbUser.Verified {
			ErrUserNoVerified.With("user already exists but is not verified").Write(w)
			return
		}
		// check if the user is already a member of the organization
		if _, err := a.db.IsMemberOf(invitation.NewUserEmail, org.Address, invitation.Role); err == nil {
			go removeInvitation()
			ErrDuplicateConflict.With("user is already admin of organization").Write(w)
			return
		}
	}
	// include the new organization in the user
	dbUser.Organizations = append(dbUser.Organizations, db.OrganizationMember{
		Address: org.Address,
		Role:    invitation.Role,
	})
	// set the user in the database
	if _, err := a.db.SetUser(dbUser); err != nil {
		ErrGenericInternalServerError.Withf("could not set user: %v", err).Write(w)
		return
	}
	// delete the invitation
	go removeInvitation()
	httpWriteOK(w)
}

func (a *API) pendingOrganizationMembersHandler(w http.ResponseWriter, r *http.Request) {
	// get the user from the request context
	user, ok := userFromContext(r.Context())
	if !ok {
		ErrUnauthorized.Write(w)
		return
	}
	// get the organization info from the request context
	org, _, ok := a.organizationFromRequest(r)
	if !ok {
		ErrNoOrganizationProvided.Write(w)
		return
	}
	if !user.HasRoleFor(org.Address, db.AdminRole) {
		ErrUnauthorized.Withf("user is not admin of organization").Write(w)
		return
	}
	// get the pending invitations
	invitations, err := a.db.PendingInvitations(org.Address)
	if err != nil {
		ErrGenericInternalServerError.Withf("could not get pending invitations: %v", err).Write(w)
		return
	}
	invitationsList := make([]*OrganizationInvite, 0, len(invitations))
	for _, invitation := range invitations {
		invitationsList = append(invitationsList, &OrganizationInvite{
			Email:      invitation.NewUserEmail,
			Role:       string(invitation.Role),
			Expiration: invitation.Expiration,
		})
	}
	httpWriteJSON(w, &OrganizationInviteList{Invites: invitationsList})
}

// memberRolesHandler returns the available roles that can be assigned to a
// member of an organization.
func (a *API) organizationsMembersRolesHandler(w http.ResponseWriter, _ *http.Request) {
	availableRoles := []*OrganizationRole{}
	for role, name := range db.UserRolesNames {
		availableRoles = append(availableRoles, &OrganizationRole{
			Role:            string(role),
			Name:            name,
			WritePermission: db.HasWriteAccess(role),
		})
	}
	httpWriteJSON(w, &OrganizationRoleList{Roles: availableRoles})
}

// organizationsTypesHandler returns the available organization types that can be
// assigned to an organization.
func (a *API) organizationsTypesHandler(w http.ResponseWriter, _ *http.Request) {
	organizationTypes := []*OrganizationType{}
	for orgType, name := range db.OrganizationTypesNames {
		organizationTypes = append(organizationTypes, &OrganizationType{
			Type: string(orgType),
			Name: name,
		})
	}
	httpWriteJSON(w, &OrganizationTypeList{Types: organizationTypes})
>>>>>>> e875b70b
}<|MERGE_RESOLUTION|>--- conflicted
+++ resolved
@@ -230,11 +230,6 @@
 	httpWriteOK(w)
 }
 
-<<<<<<< HEAD
-// getOrganizationSubscriptionHandler handles the request to get the subscription of an organization.
-// It returns the subscription with its information.
-func (a *API) getOrganizationSubscriptionHandler(w http.ResponseWriter, r *http.Request) {
-=======
 // inviteOrganizationMemberHandler handles the request to invite a new admin
 // member to an organization. Only the admin of the organization can invite a
 // new member. It stores the invitation in the database and sends an email to
@@ -246,36 +241,12 @@
 		ErrUnauthorized.Write(w)
 		return
 	}
->>>>>>> e875b70b
-	// get the organization info from the request context
-	org, _, ok := a.organizationFromRequest(r)
-	if !ok {
-		ErrNoOrganizationProvided.Write(w)
-		return
-	}
-<<<<<<< HEAD
-	if org.Subscription == (db.OrganizationSubscription{}) {
-		ErrNoOrganizationSubscription.Write(w)
-		return
-	}
-	if !org.Subscription.Active ||
-		(org.Subscription.EndDate.After(time.Now()) && org.Subscription.StartDate.Before(time.Now())) {
-		ErrOganizationSubscriptionIncative.Write(w)
-		return
-	}
-	// get the subscription from the database
-	plan, err := a.db.Subscription(org.Subscription.SubscriptionID)
-	if err != nil {
-		ErrGenericInternalServerError.Withf("could not get subscription: %v", err).Write(w)
-		return
-	}
-	info := &OrganizationSubscriptionInfo{
-		SubcriptionDetails: &org.Subscription,
-		Usage:              &org.Counters,
-		Plan:               plan,
-	}
-	httpWriteJSON(w, info)
-=======
+	// get the organization info from the request context
+	org, _, ok := a.organizationFromRequest(r)
+	if !ok {
+		ErrNoOrganizationProvided.Write(w)
+		return
+	}
 	if !user.HasRoleFor(org.Address, db.AdminRole) {
 		ErrUnauthorized.Withf("user is not admin of organization").Write(w)
 		return
@@ -493,5 +464,36 @@
 		})
 	}
 	httpWriteJSON(w, &OrganizationTypeList{Types: organizationTypes})
->>>>>>> e875b70b
+}
+
+// getOrganizationSubscriptionHandler handles the request to get the subscription of an organization.
+// It returns the subscription with its information.
+func (a *API) getOrganizationSubscriptionHandler(w http.ResponseWriter, r *http.Request) {
+	// get the organization info from the request context
+	org, _, ok := a.organizationFromRequest(r)
+	if !ok {
+		ErrNoOrganizationProvided.Write(w)
+		return
+	}
+	if org.Subscription == (db.OrganizationSubscription{}) {
+		ErrNoOrganizationSubscription.Write(w)
+		return
+	}
+	if !org.Subscription.Active ||
+		(org.Subscription.EndDate.After(time.Now()) && org.Subscription.StartDate.Before(time.Now())) {
+		ErrOganizationSubscriptionIncative.Write(w)
+		return
+	}
+	// get the subscription from the database
+	plan, err := a.db.Subscription(org.Subscription.SubscriptionID)
+	if err != nil {
+		ErrGenericInternalServerError.Withf("could not get subscription: %v", err).Write(w)
+		return
+	}
+	info := &OrganizationSubscriptionInfo{
+		SubcriptionDetails: &org.Subscription,
+		Usage:              &org.Counters,
+		Plan:               plan,
+	}
+	httpWriteJSON(w, info)
 }