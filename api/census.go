--- conflicted
+++ resolved
@@ -171,8 +171,10 @@
 		return
 	}
 
-<<<<<<< HEAD
-	httpWriteJSON(w, pubCensus)
+	httpWriteJSON(w, &PublishedCensusResponse{
+		URI:  pubCensus.URI,
+		Root: pubCensus.Root,
+	})
 }
 
 func (a *API) censusParticipantsHandler(w http.ResponseWriter, r *http.Request) {
@@ -225,10 +227,5 @@
 			Limit:  limit,
 			Offset: offset,
 		},
-=======
-	httpWriteJSON(w, &PublishedCensusResponse{
-		URI:  pubCensus.URI,
-		Root: pubCensus.Root,
->>>>>>> 5cd9f7b2
 	})
 }