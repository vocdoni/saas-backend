--- conflicted
+++ resolved
@@ -46,15 +46,6 @@
 	organizationEndpoint = "/organizations/{address}"
 	// GET /organizations/{address}/members to get the organization members
 	organizationMembersEndpoint = "/organizations/{address}/members"
-<<<<<<< HEAD
-	// GET /organizations/{address}/subscription to get the organization subscription
-	organizationSubscriptionEndpoint = "/organizations/{address}/subscription"
-
-	// subscription routes
-	// GET /subscriptions to get the subscriptions of an organization
-	subscriptionsEndpoint = "/subscriptions"
-	subscriptionsWebhook  = "/subscriptions/webhook"
-=======
 	// POST /organizations/{address}/members/invite to add a new member
 	organizationAddMemberEndpoint = "/organizations/{address}/members"
 	// POST /organizations/{address}/members/invite/accept to accept the invitation
@@ -65,5 +56,11 @@
 	organizationRolesEndpoint = "/organizations/roles"
 	// GET /organizations/types to get the available organization types
 	organizationTypesEndpoint = "/organizations/types"
->>>>>>> e875b70b
+	// GET /organizations/{address}/subscription to get the organization subscription
+	organizationSubscriptionEndpoint = "/organizations/{address}/subscription"
+
+	// subscription routes
+	// GET /subscriptions to get the subscriptions of an organization
+	subscriptionsEndpoint = "/subscriptions"
+	subscriptionsWebhook  = "/subscriptions/webhook"
 )