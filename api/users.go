package api

import (
	"bytes"
	"context"
	"encoding/json"
	"fmt"
	"html/template"
	"io"
	"net/http"
	"time"

	"github.com/vocdoni/saas-backend/db"
	"github.com/vocdoni/saas-backend/internal"
	"github.com/vocdoni/saas-backend/notifications"
	"go.vocdoni.io/dvote/log"
	"go.vocdoni.io/dvote/util"
)

// sendUserCode method allows to send a code to the user via email or SMS. It
// generates a verification code and stores it in the database associated to
// the user email. If the mail service is available, it sends the verification
// code via email. If the SMS service is available, it sends the verification
// code via SMS. The code is generated associated a the type of code received,
// that can be either a verification code or a password reset code. Other types
// of codes can be added in the future. If neither the mail service nor the SMS
// service are available, the verification code will be empty but stored in the
// database to mock the verification process in any case.
func (a *API) sendUserCode(ctx context.Context, user *db.User, codeType db.CodeType,
	temp notifications.MailTemplate,
) error {
	// generate verification code if the mail service is available, if not
	// the verification code will not be sent but stored in the database
	// generated with just the user email to mock the verification process
	var code string
	if a.mail != nil {
		code = util.RandomHex(VerificationCodeLength)
	}
	// store the verification code in the database
	hashCode := internal.HashVerificationCode(user.Email, code)
	exp := time.Now().Add(VerificationCodeExpiration)
	if err := a.db.SetVerificationCode(&db.User{ID: user.ID}, hashCode, codeType, exp); err != nil {
		return err
	}
	ctx, cancel := context.WithTimeout(ctx, time.Second*10)
	defer cancel()
	// send the verification code via email if the mail service is available
	if a.mail != nil {
		ctx, cancel := context.WithTimeout(ctx, time.Second*10)
		defer cancel()
		// create the notification with the verification code
		notification := &notifications.Notification{
			ToName:    fmt.Sprintf("%s %s", user.FirstName, user.LastName),
			ToAddress: user.Email,
			Subject:   VerificationCodeEmailSubject,
			PlainBody: VerificationCodeTextBody + code,
			Body:      VerificationCodeTextBody + code,
		}
		// compose de verification link
		// check if the mail template is available
		if templatePath, ok := a.mailTemplates[temp]; ok {
			tmpl, err := template.ParseFiles(templatePath)
			if err != nil {
				return err
			}
			buf := new(bytes.Buffer)
			if err := tmpl.Execute(buf, struct {
				Code string
				Link string
			}{
				Code: code,
				Link: fmt.Sprintf(a.webAppURL+VerificationURI, user.Email, code),
			}); err != nil {
				return err
			}
			notification.Body = buf.String()
		}
		if err := a.mail.SendNotification(ctx, notification); err != nil {
			return err
		}
	}
	return nil
}

// registerHandler handles the register request. It creates a new user in the database.
func (a *API) registerHandler(w http.ResponseWriter, r *http.Request) {
	userInfo := &UserInfo{}
	body, err := io.ReadAll(r.Body)
	if err != nil {
		ErrMalformedBody.Write(w)
		return
	}
	if err := json.Unmarshal(body, userInfo); err != nil {
		ErrMalformedBody.Write(w)
		return
	}
	// check the email is correct format
	if !internal.ValidEmail(userInfo.Email) {
		ErrEmailMalformed.Write(w)
		return
	}
	// check the password is correct format
	if len(userInfo.Password) < 8 {
		ErrPasswordTooShort.Write(w)
		return
	}
	// check the first name is not empty
	if userInfo.FirstName == "" {
		ErrMalformedBody.Withf("first name is empty").Write(w)
		return
	}
	// check the last name is not empty
	if userInfo.LastName == "" {
		ErrMalformedBody.Withf("last name is empty").Write(w)
		return
	}
	// hash the password
	hPassword := internal.HexHashPassword(passwordSalt, userInfo.Password)
	// add the user to the database
	userID, err := a.db.SetUser(&db.User{
		Email:     userInfo.Email,
		FirstName: userInfo.FirstName,
		LastName:  userInfo.LastName,
		Password:  hPassword,
	})
	if err != nil {
		if err == db.ErrAlreadyExists {
			ErrDuplicateConflict.With("user already exists").Write(w)
			return
		}
		log.Warnw("could not create user", "error", err)
		ErrGenericInternalServerError.WithErr(err).Write(w)
		return
	}
	// compose the new user and send the verification code
	newUser := &db.User{
		ID:        userID,
		Email:     userInfo.Email,
		FirstName: userInfo.FirstName,
		LastName:  userInfo.LastName,
	}
	if err := a.sendUserCode(r.Context(), newUser, db.CodeTypeAccountVerification,
		VerificationAccountTemplate); err != nil {
		log.Warnw("could not send verification code", "error", err)
		ErrGenericInternalServerError.WithErr(err).Write(w)
		return
	}
	// send the token back to the user
	httpWriteOK(w)
}

// verifyUserAccountHandler handles the request to verify the user account. It
// requires the user email and the verification code to be provided. It checks
// if the user has not been verified yet, if the verification code is not
// expired and if the verification code is correct. If all the checks are
// correct, the user account is verified and a new token is generated and sent
// back to the user. If the user is already verified, an error is returned. If
// the verification code is expired, an error is returned. If the verification
// code is incorrect, an error is returned and the number of attempts to verify
// it is increased. If any other error occurs, a generic error is returned.
func (a *API) verifyUserAccountHandler(w http.ResponseWriter, r *http.Request) {
	verification := &UserVerification{}
	if err := json.NewDecoder(r.Body).Decode(verification); err != nil {
		ErrMalformedBody.Write(w)
		return
	}

	// check the email and verification code are not empty only if the mail
	// service is available
	if a.mail != nil && (verification.Code == "" || verification.Email == "") {
		ErrInvalidUserData.With("no verification code or email provided").Write(w)
		return
	}
	// get the user information from the database by email
	user, err := a.db.UserByEmail(verification.Email)
	if err != nil {
		if err == db.ErrNotFound {
			ErrUnauthorized.Write(w)
			return
		}
		ErrGenericInternalServerError.Write(w)
		return
	}
	// check the user is not already verified
	if user.Verified {
		ErrUserAlreadyVerified.Write(w)
		return
	}
	// get the verification code from the database
	code, err := a.db.UserVerificationCode(user, db.CodeTypeAccountVerification)
	if err != nil {
		if err != db.ErrNotFound {
			log.Warnw("could not get verification code", "error", err)
		}
		ErrUnauthorized.Write(w)
		return
	}
	// check the verification code is not expired
	if code.Expiration.Before(time.Now()) {
		ErrVerificationCodeExpired.Write(w)
		return
	}
	// check the verification code is correct
	hashCode := internal.HashVerificationCode(verification.Email, verification.Code)
	if code.Code != hashCode {
		ErrUnauthorized.Write(w)
		return
	}
	// verify the user account if the current verification code is valid and
	// matches with the provided one
	if err := a.db.VerifyUserAccount(user); err != nil {
		ErrGenericInternalServerError.Write(w)
		return
	}
	// generate a new token with the user name as the subject
	res, err := a.buildLoginResponse(user.Email)
	if err != nil {
		ErrGenericInternalServerError.Write(w)
		return
	}
	// send the token back to the user
	httpWriteJSON(w, res)
}

// userVerificationCodeInfoHandler handles the request to get the verification
// code information of a user. It requires the user email to be provided. It
// returns the user email, the verification code, the code expiration and if
// the code is valid (not expired and has not reached the maximum number of
// attempts). If the user is already verified, an error is returned. If the
// user is not found, an error is returned. If the verification code is not
// found, an error is returned. If any other error occurs, a generic error is
// returned.
func (a *API) userVerificationCodeInfoHandler(w http.ResponseWriter, r *http.Request) {
	// get the user email of the user from the request query
	userEmail := r.URL.Query().Get("email")
	// check the email is not empty
	if userEmail == "" {
		ErrInvalidUserData.With("no email provided").Write(w)
		return
	}
	var err error
	var user *db.User
	// get the user information from the database by email
	user, err = a.db.UserByEmail(userEmail)
	if err != nil {
		if err == db.ErrNotFound {
			ErrUserNotFound.Write(w)
			return
		}
		ErrGenericInternalServerError.Write(w)
		return
	}
	// check if the user is already verified
	if user.Verified {
		ErrUserAlreadyVerified.Write(w)
		return
	}
	// get the verification code from the database
	code, err := a.db.UserVerificationCode(user, db.CodeTypeAccountVerification)
	if err != nil {
		if err != db.ErrNotFound {
			log.Warnw("could not get verification code", "error", err)
		}
		ErrUnauthorized.Write(w)
		return
	}
	// return the verification code information
	httpWriteJSON(w, UserVerification{
		Email:      user.Email,
		Expiration: code.Expiration,
		Valid:      code.Expiration.After(time.Now()),
	})
}

// resendUserVerificationCodeHandler handles the request to resend the user
// verification code. It requires the user email to be provided. If the user is
// not found, an error is returned. If the user is already verified, an error is
// returned. If the verification code is not expired, an error is returned. If
// the verification code is found and expired, a new verification code is sent
// to the user email. If any other error occurs, a generic error is returned.
func (a *API) resendUserVerificationCodeHandler(w http.ResponseWriter, r *http.Request) {
	verification := &UserVerification{}
	if err := json.NewDecoder(r.Body).Decode(verification); err != nil {
		ErrMalformedBody.Write(w)
		return
	}
	// check the email is not empty
	if verification.Email == "" {
		ErrInvalidUserData.With("no email provided").Write(w)
		return
	}
	// get the user information from the database by email
	user, err := a.db.UserByEmail(verification.Email)
	if err != nil {
		if err == db.ErrNotFound {
			ErrUnauthorized.Write(w)
			return
		}
		ErrGenericInternalServerError.Write(w)
		return
	}
	// check the user is not already verified
	if user.Verified {
		ErrUserAlreadyVerified.Write(w)
		return
	}
	// get the verification code from the database
	code, err := a.db.UserVerificationCode(user, db.CodeTypeAccountVerification)
	if err != nil {
		if err != db.ErrNotFound {
			log.Warnw("could not get verification code", "error", err)
		}
		ErrUnauthorized.Write(w)
		return
	}
	// if the verification code is not expired, return an error
	if code.Expiration.After(time.Now()) {
		ErrVerificationCodeValid.Write(w)
		return
	}
	// set a new code and send it
	if err := a.sendUserCode(r.Context(), user, db.CodeTypeAccountVerification, ""); err != nil {
		log.Warnw("could not send verification code", "error", err)
		ErrGenericInternalServerError.Write(w)
		return
	}
	httpWriteOK(w)
}

// userInfoHandler handles the request to get the information of the current
// authenticated user.
func (a *API) userInfoHandler(w http.ResponseWriter, r *http.Request) {
	user, ok := userFromContext(r.Context())
	if !ok {
		ErrUnauthorized.Write(w)
		return
	}
	// get the user organizations information from the database if any
	userOrgs := make([]*UserOrganization, 0)
	for _, orgInfo := range user.Organizations {
		org, parent, err := a.db.Organization(orgInfo.Address, true)
		if err != nil {
			if err == db.ErrNotFound {
				continue
			}
			ErrGenericInternalServerError.Write(w)
			return
		}
		userOrgs = append(userOrgs, &UserOrganization{
			Role:         string(orgInfo.Role),
			Organization: organizationFromDB(org, parent),
		})
	}
	// return the user information
	httpWriteJSON(w, UserInfo{
		Email:         user.Email,
		FirstName:     user.FirstName,
		LastName:      user.LastName,
		Verified:      user.Verified,
		Organizations: userOrgs,
	})
}

// updateUserInfoHandler handles the request to update the information of the
// current authenticated user.
func (a *API) updateUserInfoHandler(w http.ResponseWriter, r *http.Request) {
	user, ok := userFromContext(r.Context())
	if !ok {
		ErrUnauthorized.Write(w)
		return
	}
	userInfo := &UserInfo{}
	if err := json.NewDecoder(r.Body).Decode(userInfo); err != nil {
		ErrMalformedBody.Write(w)
		return
	}
	// create a flag to check if the user information has changed and needs to
	// be updated and store the current email to check if it has changed
	// specifically
	updateUser := false
	currentEmail := user.Email
	// check the email is correct format if it is not empty
	if userInfo.Email != "" {
		if !internal.ValidEmail(userInfo.Email) {
			ErrEmailMalformed.Write(w)
			return
		}
		// update the user email and set the flag to true to update the user
		// info
		user.Email = userInfo.Email
		updateUser = true
	}
	// check the first name is not empty
	if userInfo.FirstName != "" {
		// update the user first name and set the flag to true to update the
		// user info
		user.FirstName = userInfo.FirstName
		updateUser = true
	}
	// check the last name is not empty
	if userInfo.LastName != "" {
		// update the user last name and set the flag to true to update the
		// user info
		user.LastName = userInfo.LastName
		updateUser = true
	}
	// update the user information if needed
	if updateUser {
		if _, err := a.db.SetUser(user); err != nil {
			log.Warnw("could not update user", "error", err)
			ErrGenericInternalServerError.Write(w)
			return
		}
		// if user email has changed, update the creator email in the
		// organizations where the user is creator
		if user.Email != currentEmail {
			if err := a.db.ReplaceCreatorEmail(currentEmail, user.Email); err != nil {
				// revert the user update if the creator email update fails
				user.Email = currentEmail
				if _, err := a.db.SetUser(user); err != nil {
					log.Warnw("could not revert user update", "error", err)
				}
				// return an error
				ErrGenericInternalServerError.Write(w)
				return
			}
		}
	}
	// generate a new token with the new user email as the subject
	res, err := a.buildLoginResponse(user.Email)
	if err != nil {
		ErrGenericInternalServerError.Write(w)
		return
	}
	httpWriteJSON(w, res)
}

// updateUserPasswordHandler handles the request to update the password of the
// current authenticated user. It requires the old password to be provided to
// compare it with the stored one before updating the password to the new one.
func (a *API) updateUserPasswordHandler(w http.ResponseWriter, r *http.Request) {
	user, ok := userFromContext(r.Context())
	if !ok {
		ErrUnauthorized.Write(w)
		return
	}
	userPasswords := &UserPasswordUpdate{}
	if err := json.NewDecoder(r.Body).Decode(userPasswords); err != nil {
		ErrMalformedBody.Write(w)
		return
	}
	// check the password is correct format
	if len(userPasswords.NewPassword) < 8 {
		ErrPasswordTooShort.Write(w)
		return
	}
	// hash the password the old password to compare it with the stored one
	hOldPassword := internal.HexHashPassword(passwordSalt, userPasswords.OldPassword)
	if hOldPassword != user.Password {
		ErrUnauthorized.Withf("old password does not match").Write(w)
		return
	}
	// hash and update the new password
	user.Password = internal.HexHashPassword(passwordSalt, userPasswords.NewPassword)
	if _, err := a.db.SetUser(user); err != nil {
		log.Warnw("could not update user password", "error", err)
		ErrGenericInternalServerError.Write(w)
		return
	}
	httpWriteOK(w)
}

// recoveryUserPasswordHandler handles the request to recover the password of a
// user. It requires the user email to be provided. If the email is correct, a
// new verification code is generated and sent to the user email. If the email
// is incorrect, an error is returned.
func (a *API) recoverUserPasswordHandler(w http.ResponseWriter, r *http.Request) {
	// get the user info from the request body
	userInfo := &UserInfo{}
	if err := json.NewDecoder(r.Body).Decode(userInfo); err != nil {
		ErrMalformedBody.Write(w)
		return
	}
	// get the user information from the database by email
	user, err := a.db.UserByEmail(userInfo.Email)
	if err != nil {
		if err == db.ErrNotFound {
			// do not return an error if the user is not found to avoid
			// information leakage
			httpWriteOK(w)
			return
		}
		ErrGenericInternalServerError.Write(w)
		return
	}
<<<<<<< HEAD
	// check the user is verified
	if !user.Verified {
		ErrUserNoVerified.Write(w)
		return
	}
	// generate a new verification code
	if err := a.sendUserCode(r.Context(), user, db.CodeTypePasswordReset,
		PasswordResetTemplate); err != nil {
		log.Warnw("could not send verification code", "error", err)
		ErrGenericInternalServerError.Write(w)
		return
=======
	// if the user is verified generate a new verification code and send it
	if user.Verified {
		if err := a.sendUserCode(r.Context(), user, db.CodeTypePasswordReset); err != nil {
			log.Warnw("could not send verification code", "error", err)
			ErrGenericInternalServerError.Write(w)
			return
		}
>>>>>>> 4e9c7afa
	}
	httpWriteOK(w)
}

// resetUserPasswordHandler handles the request to reset the password of a user.
// It requires the user email, the verification code and the new password to be
// provided. If the verification code is correct, the user password is updated
// to the new one. If the verification code is incorrect, an error is returned.
func (a *API) resetUserPasswordHandler(w http.ResponseWriter, r *http.Request) {
	userPasswords := &UserPasswordReset{}
	if err := json.NewDecoder(r.Body).Decode(userPasswords); err != nil {
		ErrMalformedBody.Write(w)
		return
	}
	// check the password is correct format
	if len(userPasswords.NewPassword) < 8 {
		ErrPasswordTooShort.Write(w)
		return
	}
	// get the user information from the database by the verification code
	hashCode := internal.HashVerificationCode(userPasswords.Email, userPasswords.Code)
	user, err := a.db.UserByVerificationCode(hashCode, db.CodeTypePasswordReset)
	if err != nil {
		if err == db.ErrNotFound {
			ErrUnauthorized.Write(w)
			return
		}
		ErrGenericInternalServerError.Write(w)
		return
	}
	// hash and update the new password
	user.Password = internal.HexHashPassword(passwordSalt, userPasswords.NewPassword)
	if _, err := a.db.SetUser(user); err != nil {
		log.Warnw("could not update user password", "error", err)
		ErrGenericInternalServerError.Write(w)
		return
	}
	httpWriteOK(w)
}<|MERGE_RESOLUTION|>--- conflicted
+++ resolved
@@ -493,27 +493,15 @@
 		ErrGenericInternalServerError.Write(w)
 		return
 	}
-<<<<<<< HEAD
 	// check the user is verified
-	if !user.Verified {
-		ErrUserNoVerified.Write(w)
-		return
-	}
-	// generate a new verification code
-	if err := a.sendUserCode(r.Context(), user, db.CodeTypePasswordReset,
-		PasswordResetTemplate); err != nil {
-		log.Warnw("could not send verification code", "error", err)
-		ErrGenericInternalServerError.Write(w)
-		return
-=======
-	// if the user is verified generate a new verification code and send it
 	if user.Verified {
-		if err := a.sendUserCode(r.Context(), user, db.CodeTypePasswordReset); err != nil {
+		// generate a new verification code
+		if err := a.sendUserCode(r.Context(), user, db.CodeTypePasswordReset,
+			PasswordResetTemplate); err != nil {
 			log.Warnw("could not send verification code", "error", err)
 			ErrGenericInternalServerError.Write(w)
 			return
 		}
->>>>>>> 4e9c7afa
 	}
 	httpWriteOK(w)
 }
