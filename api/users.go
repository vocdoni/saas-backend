package api

import (
	"bytes"
	"context"
	"encoding/json"
	"fmt"
	"html/template"
	"io"
	"net/http"
	"time"

	"github.com/vocdoni/saas-backend/db"
	"github.com/vocdoni/saas-backend/internal"
	"github.com/vocdoni/saas-backend/notifications"
	"go.vocdoni.io/dvote/log"
	"go.vocdoni.io/dvote/util"
)

// sendUserCode method allows to send a code to the user via email or SMS. It
// generates a verification code and stores it in the database associated to
// the user email. If the mail service is available, it sends the verification
// code via email. If the SMS service is available, it sends the verification
// code via SMS. The code is generated associated a the type of code received,
// that can be either a verification code or a password reset code. Other types
// of codes can be added in the future. If neither the mail service nor the SMS
// service are available, the verification code will be empty but stored in the
// database to mock the verification process in any case.
<<<<<<< HEAD
func (a *API) sendUserCode(ctx context.Context, user *db.User, codeType db.CodeType,
	temp notifications.MailTemplate,
) error {
=======
func (a *API) sendUserCode(ctx context.Context, user *db.User, t db.CodeType) error {
>>>>>>> bf16dd30
	// generate verification code if the mail service is available, if not
	// the verification code will not be sent but stored in the database
	// generated with just the user email to mock the verification process
	var code string
	if a.mail != nil || a.sms != nil {
		code = util.RandomHex(VerificationCodeLength)
	}
	// store the verification code in the database
	hashCode := internal.HashVerificationCode(user.Email, code)
	exp := time.Now().Add(VerificationCodeExpiration)
	if err := a.db.SetVerificationCode(&db.User{ID: user.ID}, hashCode, t, exp); err != nil {
		return err
	}
	ctx, cancel := context.WithTimeout(ctx, time.Second*10)
	defer cancel()
	// send the verification code via email if the mail service is available
	if a.mail != nil {
		ctx, cancel := context.WithTimeout(ctx, time.Second*10)
		defer cancel()
		// create the notification with the verification code
		notification := &notifications.Notification{
			ToName:    fmt.Sprintf("%s %s", user.FirstName, user.LastName),
			ToAddress: user.Email,
			Subject:   VerificationCodeEmailSubject,
			PlainBody: VerificationCodeTextBody + code,
			Body:      VerificationCodeTextBody + code,
		}
		// compose de verification link
		// check if the mail template is available
		if templatePath, ok := a.mailTemplates[temp]; ok {
			tmpl, err := template.ParseFiles(templatePath)
			if err != nil {
				return err
			}
			buf := new(bytes.Buffer)
			if err := tmpl.Execute(buf, struct {
				Code string
				Link string
			}{
				Code: code,
				Link: fmt.Sprintf(a.webAppURL+VerificationURI, user.Email, code),
			}); err != nil {
				return err
			}
			notification.Body = buf.String()
		}
		if err := a.mail.SendNotification(ctx, notification); err != nil {
			return err
		}
	} else if a.sms != nil {
		// send the verification code via SMS if the SMS service is available
		if err := a.sms.SendNotification(ctx, &notifications.Notification{
			ToNumber: user.Phone,
			Body:     VerificationCodeTextBody + code,
		}); err != nil {
			return err
		}
	}
	return nil
}

// registerHandler handles the register request. It creates a new user in the database.
func (a *API) registerHandler(w http.ResponseWriter, r *http.Request) {
	userInfo := &UserInfo{}
	body, err := io.ReadAll(r.Body)
	if err != nil {
		ErrMalformedBody.Write(w)
		return
	}
	if err := json.Unmarshal(body, userInfo); err != nil {
		ErrMalformedBody.Write(w)
		return
	}
	// check the email is correct format
	if !internal.ValidEmail(userInfo.Email) {
		ErrEmailMalformed.Write(w)
		return
	}
	// check the password is correct format
	if len(userInfo.Password) < 8 {
		ErrPasswordTooShort.Write(w)
		return
	}
	// check the first name is not empty
	if userInfo.FirstName == "" {
		ErrMalformedBody.Withf("first name is empty").Write(w)
		return
	}
	// check the last name is not empty
	if userInfo.LastName == "" {
		ErrMalformedBody.Withf("last name is empty").Write(w)
		return
	}
	// hash the password
	hPassword := internal.HexHashPassword(passwordSalt, userInfo.Password)
	// add the user to the database
	userID, err := a.db.SetUser(&db.User{
		Email:     userInfo.Email,
		FirstName: userInfo.FirstName,
		LastName:  userInfo.LastName,
		Password:  hPassword,
	})
	if err != nil {
		if err == db.ErrAlreadyExists {
			ErrMalformedBody.WithErr(err).Write(w)
			return
		}
		log.Warnw("could not create user", "error", err)
		ErrGenericInternalServerError.Write(w)
		return
	}
	// compose the new user and send the verification code
	newUser := &db.User{
		ID:        userID,
		Email:     userInfo.Email,
		FirstName: userInfo.FirstName,
		LastName:  userInfo.LastName,
	}
	if err := a.sendUserCode(r.Context(), newUser, db.CodeTypeAccountVerification,
		VerificationAccountTemplate); err != nil {
		log.Warnw("could not send verification code", "error", err)
		ErrGenericInternalServerError.Write(w)
		return
	}
	// send the token back to the user
	httpWriteOK(w)
}

// verifyUserAccountHandler handles the request to verify the user account. It
// requires the user email and the verification code to be provided. It checks
// if the user has not been verified yet, if the verification code is not
// expired and if the verification code is correct. If all the checks are
// correct, the user account is verified and a new token is generated and sent
// back to the user. If the user is already verified, an error is returned. If
// the verification code is expired, an error is returned. If the verification
// code is incorrect, an error is returned and the number of attempts to verify
// it is increased. If any other error occurs, a generic error is returned.
func (a *API) verifyUserAccountHandler(w http.ResponseWriter, r *http.Request) {
	verification := &UserVerification{}
	if err := json.NewDecoder(r.Body).Decode(verification); err != nil {
		ErrMalformedBody.Write(w)
		return
	}
	// check the email and verification code are not empty
	if verification.Email == "" || verification.Code == "" {
		ErrInvalidUserData.With("no verification code or email provided").Write(w)
		return
	}
	// get the user information from the database by email
	user, err := a.db.UserByEmail(verification.Email)
	if err != nil {
		if err == db.ErrNotFound {
			ErrUnauthorized.Write(w)
			return
		}
		ErrGenericInternalServerError.Write(w)
		return
	}
	// check the user is not already verified
	if user.Verified {
		ErrUserAlreadyVerified.Write(w)
		return
	}
	// get the verification code from the database
	code, err := a.db.UserVerificationCode(user, db.CodeTypeAccountVerification)
	if err != nil {
		if err != db.ErrNotFound {
			log.Warnw("could not get verification code", "error", err)
		}
		ErrUnauthorized.Write(w)
		return
	}
	// check the verification code is not expired
	if code.Expiration.Before(time.Now()) {
		ErrVerificationCodeExpired.Write(w)
		return
	}
	// check the verification code is correct
	hashCode := internal.HashVerificationCode(verification.Email, verification.Code)
	if code.Code != hashCode {
		ErrUnauthorized.Write(w)
		return
	}
	// verify the user account if the current verification code is valid and
	// matches with the provided one
	if err := a.db.VerifyUserAccount(user); err != nil {
		ErrGenericInternalServerError.Write(w)
		return
	}
	// generate a new token with the user name as the subject
	res, err := a.buildLoginResponse(user.Email)
	if err != nil {
		ErrGenericInternalServerError.Write(w)
		return
	}
	// send the token back to the user
	httpWriteJSON(w, res)
}

// userVerificationCodeInfoHandler handles the request to get the verification
// code information of a user. It requires the user email to be provided. It
// returns the user email, the verification code, the phone number, the code
// expiration and if the code is valid (not expired and has not reached the
// maximum number of attempts). If the user is already verified, an error is
// returned. If the user is not found, an error is returned. If the
// verification code is not found, an error is returned. If any other error
// occurs, a generic error is returned.
func (a *API) userVerificationCodeInfoHandler(w http.ResponseWriter, r *http.Request) {
	// get the user email or the phone number of the user from the request query
	userEmail := r.URL.Query().Get("email")
	userPhone := r.URL.Query().Get("phone")
	// check the email or the phone number is not empty
	if userEmail == "" && userPhone == "" {
		ErrInvalidUserData.With("no email or phone number provided").Write(w)
		return
	}
	var err error
	var user *db.User
	// get the user information from the database by email or phone
	if userEmail != "" {
		user, err = a.db.UserByEmail(userEmail)
	} else {
		user, err = a.db.UserByPhone(userPhone)
	}
	// check the error getting the user information
	if err != nil {
		if err == db.ErrNotFound {
			ErrUserNotFound.Write(w)
			return
		}
		ErrGenericInternalServerError.Write(w)
		return
	}
	// check if the user is already verified
	if user.Verified {
		ErrUserAlreadyVerified.Write(w)
		return
	}
	// get the verification code from the database
	code, err := a.db.UserVerificationCode(user, db.CodeTypeAccountVerification)
	if err != nil {
		if err != db.ErrNotFound {
			log.Warnw("could not get verification code", "error", err)
		}
		ErrUnauthorized.Write(w)
		return
	}
	// return the verification code information
	httpWriteJSON(w, UserVerification{
		Email:      user.Email,
		Phone:      user.Phone,
		Expiration: code.Expiration,
		Valid:      code.Expiration.After(time.Now()),
	})
}

// resendUserVerificationCodeHandler handles the request to resend the user
// verification code. It requires the user email to be provided. If the user is
// not found, an error is returned. If the user is already verified, an error is
// returned. If the verification code is not expired, an error is returned. If
// the verification code is found and expired, a new verification code is sent
// to the user email. If any other error occurs, a generic error is returned.
func (a *API) resendUserVerificationCodeHandler(w http.ResponseWriter, r *http.Request) {
	verification := &UserVerification{}
	if err := json.NewDecoder(r.Body).Decode(verification); err != nil {
		ErrMalformedBody.Write(w)
		return
	}
	// check the email or the phone number is not empty
	if verification.Email == "" && verification.Phone == "" {
		ErrInvalidUserData.With("no email or phone number provided").Write(w)
		return
	}
	var err error
	var user *db.User
	// get the user information from the database by email or phone
	if verification.Email != "" {
		user, err = a.db.UserByEmail(verification.Email)
	} else {
		user, err = a.db.UserByPhone(verification.Phone)
	}
	// check the error getting the user information
	if err != nil {
		if err == db.ErrNotFound {
			ErrUnauthorized.Write(w)
			return
		}
		ErrGenericInternalServerError.Write(w)
		return
	}
	// check the user is not already verified
	if user.Verified {
		ErrUserAlreadyVerified.Write(w)
		return
	}
	// get the verification code from the database
	code, err := a.db.UserVerificationCode(user, db.CodeTypeAccountVerification)
	if err != nil {
		if err != db.ErrNotFound {
			log.Warnw("could not get verification code", "error", err)
		}
		ErrUnauthorized.Write(w)
		return
	}
	// if the verification code is not expired, return an error
	if code.Expiration.After(time.Now()) {
		ErrVerificationCodeValid.Write(w)
		return
	}
	// set a new code and send it
	if err := a.sendUserCode(r.Context(), user, db.CodeTypeAccountVerification); err != nil {
		log.Warnw("could not send verification code", "error", err)
		ErrGenericInternalServerError.Write(w)
		return
	}
	httpWriteOK(w)
}

// userInfoHandler handles the request to get the information of the current
// authenticated user.
func (a *API) userInfoHandler(w http.ResponseWriter, r *http.Request) {
	user, ok := userFromContext(r.Context())
	if !ok {
		ErrUnauthorized.Write(w)
		return
	}
	// get the user organizations information from the database if any
	userOrgs := make([]*UserOrganization, 0)
	for _, orgInfo := range user.Organizations {
		org, parent, err := a.db.Organization(orgInfo.Address, true)
		if err != nil {
			if err == db.ErrNotFound {
				continue
			}
			ErrGenericInternalServerError.Write(w)
			return
		}
		userOrgs = append(userOrgs, &UserOrganization{
			Role:         string(orgInfo.Role),
			Organization: organizationFromDB(org, parent),
		})
	}
	// return the user information
	httpWriteJSON(w, UserInfo{
		Email:         user.Email,
		FirstName:     user.FirstName,
		LastName:      user.LastName,
		Verified:      user.Verified,
		Organizations: userOrgs,
	})
}

// updateUserInfoHandler handles the request to update the information of the
// current authenticated user.
func (a *API) updateUserInfoHandler(w http.ResponseWriter, r *http.Request) {
	user, ok := userFromContext(r.Context())
	if !ok {
		ErrUnauthorized.Write(w)
		return
	}
	userInfo := &UserInfo{}
	if err := json.NewDecoder(r.Body).Decode(userInfo); err != nil {
		ErrMalformedBody.Write(w)
		return
	}
	// create a flag to check if the user information has changed and needs to
	// be updated and store the current email to check if it has changed
	// specifically
	updateUser := false
	currentEmail := user.Email
	// check the email is correct format if it is not empty
	if userInfo.Email != "" {
		if !internal.ValidEmail(userInfo.Email) {
			ErrEmailMalformed.Write(w)
			return
		}
		// update the user email and set the flag to true to update the user
		// info
		user.Email = userInfo.Email
		updateUser = true
	}
	// check the first name is not empty
	if userInfo.FirstName != "" {
		// update the user first name and set the flag to true to update the
		// user info
		user.FirstName = userInfo.FirstName
		updateUser = true
	}
	// check the last name is not empty
	if userInfo.LastName != "" {
		// update the user last name and set the flag to true to update the
		// user info
		user.LastName = userInfo.LastName
		updateUser = true
	}
	// update the user information if needed
	if updateUser {
		if _, err := a.db.SetUser(user); err != nil {
			log.Warnw("could not update user", "error", err)
			ErrGenericInternalServerError.Write(w)
			return
		}
		// if user email has changed, update the creator email in the
		// organizations where the user is creator
		if user.Email != currentEmail {
			if err := a.db.ReplaceCreatorEmail(currentEmail, user.Email); err != nil {
				// revert the user update if the creator email update fails
				user.Email = currentEmail
				if _, err := a.db.SetUser(user); err != nil {
					log.Warnw("could not revert user update", "error", err)
				}
				// return an error
				ErrGenericInternalServerError.Write(w)
				return
			}
		}
	}
	// generate a new token with the new user email as the subject
	res, err := a.buildLoginResponse(user.Email)
	if err != nil {
		ErrGenericInternalServerError.Write(w)
		return
	}
	httpWriteJSON(w, res)
}

// updateUserPasswordHandler handles the request to update the password of the
// current authenticated user. It requires the old password to be provided to
// compare it with the stored one before updating the password to the new one.
func (a *API) updateUserPasswordHandler(w http.ResponseWriter, r *http.Request) {
	user, ok := userFromContext(r.Context())
	if !ok {
		ErrUnauthorized.Write(w)
		return
	}
	userPasswords := &UserPasswordUpdate{}
	if err := json.NewDecoder(r.Body).Decode(userPasswords); err != nil {
		ErrMalformedBody.Write(w)
		return
	}
	// check the password is correct format
	if len(userPasswords.NewPassword) < 8 {
		ErrPasswordTooShort.Write(w)
		return
	}
	// hash the password the old password to compare it with the stored one
	hOldPassword := internal.HexHashPassword(passwordSalt, userPasswords.OldPassword)
	if hOldPassword != user.Password {
		ErrUnauthorized.Withf("old password does not match").Write(w)
		return
	}
	// hash and update the new password
	user.Password = internal.HexHashPassword(passwordSalt, userPasswords.NewPassword)
	if _, err := a.db.SetUser(user); err != nil {
		log.Warnw("could not update user password", "error", err)
		ErrGenericInternalServerError.Write(w)
		return
	}
	httpWriteOK(w)
}

// recoveryUserPasswordHandler handles the request to recover the password of a
// user. It requires the user email to be provided. If the email is correct, a
// new verification code is generated and sent to the user email. If the email
// is incorrect, an error is returned.
func (a *API) recoverUserPasswordHandler(w http.ResponseWriter, r *http.Request) {
	// get the user info from the request body
	userInfo := &UserInfo{}
	if err := json.NewDecoder(r.Body).Decode(userInfo); err != nil {
		ErrMalformedBody.Write(w)
		return
	}
	// get the user information from the database by email
	user, err := a.db.UserByEmail(userInfo.Email)
	if err != nil {
		if err == db.ErrNotFound {
			ErrUnauthorized.Write(w)
			return
		}
		ErrGenericInternalServerError.Write(w)
		return
	}
	// check the user is verified
	if !user.Verified {
		ErrUserNoVerified.Write(w)
		return
	}
	// generate a new verification code
	if err := a.sendUserCode(r.Context(), user, db.CodeTypePasswordReset,
		PasswordResetTemplate); err != nil {
		log.Warnw("could not send verification code", "error", err)
		ErrGenericInternalServerError.Write(w)
		return
	}
	httpWriteOK(w)
}

// resetUserPasswordHandler handles the request to reset the password of a user.
// It requires the user email, the verification code and the new password to be
// provided. If the verification code is correct, the user password is updated
// to the new one. If the verification code is incorrect, an error is returned.
func (a *API) resetUserPasswordHandler(w http.ResponseWriter, r *http.Request) {
	userPasswords := &UserPasswordReset{}
	if err := json.NewDecoder(r.Body).Decode(userPasswords); err != nil {
		ErrMalformedBody.Write(w)
		return
	}
	// check the password is correct format
	if len(userPasswords.NewPassword) < 8 {
		ErrPasswordTooShort.Write(w)
		return
	}
	// get the user information from the database by the verification code
	hashCode := internal.HashVerificationCode(userPasswords.Email, userPasswords.Code)
	user, err := a.db.UserByVerificationCode(hashCode, db.CodeTypePasswordReset)
	if err != nil {
		if err == db.ErrNotFound {
			ErrUnauthorized.Write(w)
			return
		}
		ErrGenericInternalServerError.Write(w)
		return
	}
	// hash and update the new password
	user.Password = internal.HexHashPassword(passwordSalt, userPasswords.NewPassword)
	if _, err := a.db.SetUser(user); err != nil {
		log.Warnw("could not update user password", "error", err)
		ErrGenericInternalServerError.Write(w)
		return
	}
	httpWriteOK(w)
}<|MERGE_RESOLUTION|>--- conflicted
+++ resolved
@@ -26,13 +26,9 @@
 // of codes can be added in the future. If neither the mail service nor the SMS
 // service are available, the verification code will be empty but stored in the
 // database to mock the verification process in any case.
-<<<<<<< HEAD
 func (a *API) sendUserCode(ctx context.Context, user *db.User, codeType db.CodeType,
 	temp notifications.MailTemplate,
 ) error {
-=======
-func (a *API) sendUserCode(ctx context.Context, user *db.User, t db.CodeType) error {
->>>>>>> bf16dd30
 	// generate verification code if the mail service is available, if not
 	// the verification code will not be sent but stored in the database
 	// generated with just the user email to mock the verification process
@@ -43,7 +39,7 @@
 	// store the verification code in the database
 	hashCode := internal.HashVerificationCode(user.Email, code)
 	exp := time.Now().Add(VerificationCodeExpiration)
-	if err := a.db.SetVerificationCode(&db.User{ID: user.ID}, hashCode, t, exp); err != nil {
+	if err := a.db.SetVerificationCode(&db.User{ID: user.ID}, hashCode, codeType, exp); err != nil {
 		return err
 	}
 	ctx, cancel := context.WithTimeout(ctx, time.Second*10)
@@ -343,7 +339,7 @@
 		return
 	}
 	// set a new code and send it
-	if err := a.sendUserCode(r.Context(), user, db.CodeTypeAccountVerification); err != nil {
+	if err := a.sendUserCode(r.Context(), user, db.CodeTypeAccountVerification, ""); err != nil {
 		log.Warnw("could not send verification code", "error", err)
 		ErrGenericInternalServerError.Write(w)
 		return
