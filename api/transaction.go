package api

import (
	"encoding/base64"
	"encoding/hex"
	"encoding/json"
	"net/http"

	"go.vocdoni.io/dvote/crypto/ethereum"
	"go.vocdoni.io/proto/build/go/models"
	"google.golang.org/protobuf/proto"
)

func signerFromUserEmail(userEmail string) (*ethereum.SignKeys, error) {
	signer := ethereum.SignKeys{}
	return &signer, signer.AddHexKey(hex.EncodeToString(ethereum.HashRaw([]byte(userEmail))))
}

func (a *API) signTxHandler(w http.ResponseWriter, r *http.Request) {
	// retrieve the user identifier from the HTTP header
	userID := r.Header.Get("X-User-Id")
	if userID == "" {
		ErrUnauthorized.Write(w)
		return
	}
	// read the tx from the request body
	signReq := &TransactionData{}
	if err := json.NewDecoder(r.Body).Decode(signReq); err != nil {
		ErrMalformedBody.Withf("could not decode request body: %v", err).Write(w)
	}
	txData, err := base64.StdEncoding.DecodeString(signReq.Data)
	if err != nil {
		ErrMalformedBody.Withf("could not decode the base64 data from the body").Write(w)
		return
	}
<<<<<<< HEAD
	// decode the tx provided
	tx := &models.Tx{}
	if err := proto.Unmarshal(txData, tx); err != nil {
		ErrMalformedBody.Write(w)
		return
	}
	// create the payload to sign
	payloadToSign, err := ethereum.BuildVocdoniProtoTxMessage(tx, a.chainEnv, ethereum.HashRaw(txData))
	if err != nil {
		ErrGenericInternalServerError.Withf("could not build payload to sign: %v", err).Write(w)
		return
	}
	// get the user register from the user identifier
=======

	// get the user signer from the user identifier
>>>>>>> 4d6411e1
	signer, err := signerFromUserEmail(userID)
	if err != nil {
		ErrGenericInternalServerError.Withf("could not create signer for user: %v", err).Write(w)
		return
	}

	// sign the tx
	signature, err := signer.SignVocdoniTx(txData, a.client.ChainID())
	if err != nil {
		ErrGenericInternalServerError.Withf("could not sign tx: %v", err).Write(w)
		return
	}

	// marshal the signed tx and send it back
	stx, err := proto.Marshal(
		&models.SignedTx{
			Tx:        txData,
			Signature: signature,
		})
	if err != nil {
		ErrGenericInternalServerError.Withf("could not marshal signed tx: %v", err).Write(w)
		return
	}
	httpWriteJSON(w, &TransactionData{
		Data: base64.StdEncoding.EncodeToString(stx),
	})
}<|MERGE_RESOLUTION|>--- conflicted
+++ resolved
@@ -33,37 +33,18 @@
 		ErrMalformedBody.Withf("could not decode the base64 data from the body").Write(w)
 		return
 	}
-<<<<<<< HEAD
-	// decode the tx provided
-	tx := &models.Tx{}
-	if err := proto.Unmarshal(txData, tx); err != nil {
-		ErrMalformedBody.Write(w)
-		return
-	}
-	// create the payload to sign
-	payloadToSign, err := ethereum.BuildVocdoniProtoTxMessage(tx, a.chainEnv, ethereum.HashRaw(txData))
-	if err != nil {
-		ErrGenericInternalServerError.Withf("could not build payload to sign: %v", err).Write(w)
-		return
-	}
-	// get the user register from the user identifier
-=======
-
 	// get the user signer from the user identifier
->>>>>>> 4d6411e1
 	signer, err := signerFromUserEmail(userID)
 	if err != nil {
 		ErrGenericInternalServerError.Withf("could not create signer for user: %v", err).Write(w)
 		return
 	}
-
 	// sign the tx
 	signature, err := signer.SignVocdoniTx(txData, a.client.ChainID())
 	if err != nil {
 		ErrGenericInternalServerError.Withf("could not sign tx: %v", err).Write(w)
 		return
 	}
-
 	// marshal the signed tx and send it back
 	stx, err := proto.Marshal(
 		&models.SignedTx{
