--- conflicted
+++ resolved
@@ -26,17 +26,17 @@
 	Secret string
 	Chain  string
 	DB     db.Database
+	Client *apiclient.HTTPclient
 }
 
 // API type represents the API HTTP server with JWT authentication capabilities.
 type API struct {
-<<<<<<< HEAD
-	db       db.Database
-	Router   *chi.Mux
-	auth     *jwtauth.JWTAuth
-	chainEnv string
-	host     string
-	port     int
+	client *apiclient.HTTPclient
+	db     db.Database
+	Router *chi.Mux
+	auth   *jwtauth.JWTAuth
+	host   string
+	port   int
 }
 
 // New creates a new API HTTP server. It does not start the server. Use Start() for that.
@@ -45,23 +45,11 @@
 		return nil
 	}
 	return &API{
-		db:       conf.DB,
-		auth:     jwtauth.New("HS256", []byte(conf.Secret), nil),
-		chainEnv: conf.Chain,
-		host:     conf.Host,
-		port:     conf.Port,
-=======
-	Router *chi.Mux
-	auth   *jwtauth.JWTAuth
-	client *apiclient.HTTPclient
-}
-
-// New creates a new API HTTP server. It does not start the server. Use Start() for that.
-func New(secret string, client *apiclient.HTTPclient) *API {
-	return &API{
-		auth:   jwtauth.New("HS256", []byte(secret), nil),
-		client: client,
->>>>>>> 4d6411e1
+		db:     conf.DB,
+		auth:   jwtauth.New("HS256", []byte(conf.Secret), nil),
+		host:   conf.Host,
+		port:   conf.Port,
+		client: conf.Client,
 	}
 }
 
