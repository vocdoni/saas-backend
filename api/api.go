--- conflicted
+++ resolved
@@ -22,7 +22,6 @@
 )
 
 type APIConfig struct {
-<<<<<<< HEAD
 	Host          string
 	Port          int
 	Secret        string
@@ -32,17 +31,7 @@
 	Account       *account.Account
 	MailTemplates map[notifications.MailTemplate]string
 	MailService   notifications.NotificationService
-=======
-	Host        string
-	Port        int
-	Secret      string
-	Chain       string
-	DB          *db.MongoStorage
-	Client      *apiclient.HTTPclient
-	Account     *account.Account
-	MailService notifications.NotificationService
-	SMSService  notifications.NotificationService
->>>>>>> 0f9730a4
+	SMSService    notifications.NotificationService
 	// FullTransparentMode if true allows signing all transactions and does not
 	// modify any of them.
 	FullTransparentMode bool
@@ -58,11 +47,8 @@
 	client          *apiclient.HTTPclient
 	account         *account.Account
 	mail            notifications.NotificationService
-<<<<<<< HEAD
 	mailTemplates   map[notifications.MailTemplate]string
-=======
 	sms             notifications.NotificationService
->>>>>>> 0f9730a4
 	secret          string
 	transparentMode bool
 }
@@ -80,11 +66,8 @@
 		client:          conf.Client,
 		account:         conf.Account,
 		mail:            conf.MailService,
-<<<<<<< HEAD
 		mailTemplates:   conf.MailTemplates,
-=======
 		sms:             conf.SMSService,
->>>>>>> 0f9730a4
 		secret:          conf.Secret,
 		transparentMode: conf.FullTransparentMode,
 	}
