--- conflicted
+++ resolved
@@ -138,15 +138,12 @@
 		// update the organization
 		log.Infow("new route", "method", "PUT", "path", organizationEndpoint)
 		r.Put(organizationEndpoint, a.updateOrganizationHandler)
-<<<<<<< HEAD
 		// get organization members
 		log.Infow("new route", "method", "GET", "path", organizationMembersEndpoint)
 		r.Get(organizationMembersEndpoint, a.organizationMembersHandler)
-=======
 		// get organization subscription
 		log.Infow("new route", "method", "GET", "path", organizationSubscriptionEndpoint)
 		r.Get(organizationSubscriptionEndpoint, a.getOrganizationSubscriptionHandler)
->>>>>>> 4e9c7afa
 		// invite a new admin member to the organization
 		log.Infow("new route", "method", "POST", "path", organizationAddMemberEndpoint)
 		r.Post(organizationAddMemberEndpoint, a.inviteOrganizationMemberHandler)
