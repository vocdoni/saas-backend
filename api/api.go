--- conflicted
+++ resolved
@@ -9,12 +9,9 @@
 	"github.com/go-chi/chi/v5/middleware"
 	"github.com/go-chi/cors"
 	"github.com/go-chi/jwtauth/v5"
-<<<<<<< HEAD
+	"github.com/vocdoni/saas-backend/account"
 	"github.com/vocdoni/saas-backend/db"
-=======
-	"github.com/vocdoni/saas-backend/account"
->>>>>>> 66367da7
-
+	"go.vocdoni.io/dvote/apiclient"
 	"go.vocdoni.io/dvote/log"
 )
 
@@ -23,29 +20,28 @@
 	passwordSalt  = "vocdoni365"    // salt for password hashing
 )
 
-<<<<<<< HEAD
 type APIConfig struct {
-	Host   string
-	Port   int
-	Secret string
-	Chain  string
-	DB     *db.MongoStorage
-	Client *apiclient.HTTPclient
+	Host    string
+	Port    int
+	Secret  string
+	Chain   string
+	DB      *db.MongoStorage
+	Client  *apiclient.HTTPclient
+	Account *account.Account
 }
-=======
+
 // FullTransparentMode if true allows signing all transactions and does not modify any of them.
 var FullTransparentMode = false
->>>>>>> 66367da7
 
 // API type represents the API HTTP server with JWT authentication capabilities.
 type API struct {
-	client *apiclient.HTTPclient
-	db     *db.MongoStorage
-	Router *chi.Mux
-	auth   *jwtauth.JWTAuth
-<<<<<<< HEAD
-	host   string
-	port   int
+	db      *db.MongoStorage
+	auth    *jwtauth.JWTAuth
+	host    string
+	port    int
+	router  *chi.Mux
+	client  *apiclient.HTTPclient
+	account *account.Account
 }
 
 // New creates a new API HTTP server. It does not start the server. Use Start() for that.
@@ -54,35 +50,26 @@
 		return nil
 	}
 	return &API{
-		db:     conf.DB,
-		auth:   jwtauth.New("HS256", []byte(conf.Secret), nil),
-		host:   conf.Host,
-		port:   conf.Port,
-		client: conf.Client,
-=======
-	acc    *account.Account
-}
-
-// New creates a new API HTTP server. It does not start the server. Use Start() for that.
-func New(secret string, acc *account.Account) *API {
-	return &API{
-		auth: jwtauth.New("HS256", []byte(secret), nil),
-		acc:  acc,
->>>>>>> 66367da7
+		db:      conf.DB,
+		auth:    jwtauth.New("HS256", []byte(conf.Secret), nil),
+		host:    conf.Host,
+		port:    conf.Port,
+		client:  conf.Client,
+		account: conf.Account,
 	}
 }
 
 // Start starts the API HTTP server (non blocking).
 func (a *API) Start() {
 	go func() {
-		if err := http.ListenAndServe(fmt.Sprintf("%s:%d", a.host, a.port), a.router()); err != nil {
+		if err := http.ListenAndServe(fmt.Sprintf("%s:%d", a.host, a.port), a.initRouter()); err != nil {
 			log.Fatalf("failed to start the API server: %v", err)
 		}
 	}()
 }
 
 // router creates the router with all the routes and middleware.
-func (a *API) router() http.Handler {
+func (a *API) initRouter() http.Handler {
 	// Create the router with a basic middleware stack
 	r := chi.NewRouter()
 	r.Use(cors.New(cors.Options{
@@ -132,6 +119,6 @@
 		log.Infow("new route", "method", "POST", "path", authLoginEndpoint)
 		r.Post(authLoginEndpoint, a.authLoginHandler)
 	})
-	a.Router = r
+	a.router = r
 	return r
 }