package api

import (
	"fmt"
	"net/http"
	"time"

	"github.com/go-chi/chi/v5"
	"github.com/go-chi/chi/v5/middleware"
	"github.com/go-chi/cors"
	"github.com/go-chi/jwtauth/v5"
	"github.com/vocdoni/saas-backend/account"
	"github.com/vocdoni/saas-backend/db"
	"github.com/vocdoni/saas-backend/notifications"
	"github.com/vocdoni/saas-backend/stripe"
	"github.com/vocdoni/saas-backend/subscriptions"
	"go.vocdoni.io/dvote/apiclient"
	"go.vocdoni.io/dvote/log"
)

const (
	jwtExpiration = 360 * time.Hour // 15 days
	passwordSalt  = "vocdoni365"    // salt for password hashing
)

type APIConfig struct {
<<<<<<< HEAD
	Host          string
	Port          int
	Secret        string
	Chain         string
	DB            *db.MongoStorage
	Client        *apiclient.HTTPclient
	Account       *account.Account
	MailTemplates map[notifications.MailTemplate]string
	MailService   notifications.NotificationService
	SMSService    notifications.NotificationService
	WebAppURL     string
=======
	Host        string
	Port        int
	Secret      string
	Chain       string
	DB          *db.MongoStorage
	Client      *apiclient.HTTPclient
	Account     *account.Account
	MailService notifications.NotificationService
>>>>>>> 4e9c7afa
	// FullTransparentMode if true allows signing all transactions and does not
	// modify any of them.
	FullTransparentMode bool
	// Stripe secrets
	StripeClient *stripe.StripeClient
	// Subscriptions permissions manager
	Subscriptions *subscriptions.Subscriptions
}

// API type represents the API HTTP server with JWT authentication capabilities.
type API struct {
	db              *db.MongoStorage
	auth            *jwtauth.JWTAuth
	host            string
	port            int
	router          *chi.Mux
	client          *apiclient.HTTPclient
	account         *account.Account
	mail            notifications.NotificationService
<<<<<<< HEAD
	mailTemplates   map[notifications.MailTemplate]string
	sms             notifications.NotificationService
=======
>>>>>>> 4e9c7afa
	secret          string
	webAppURL       string
	transparentMode bool
	stripe          *stripe.StripeClient
	subscriptions   *subscriptions.Subscriptions
}

// New creates a new API HTTP server. It does not start the server. Use Start() for that.
func New(conf *APIConfig) *API {
	if conf == nil {
		return nil
	}
	return &API{
		db:              conf.DB,
		auth:            jwtauth.New("HS256", []byte(conf.Secret), nil),
		host:            conf.Host,
		port:            conf.Port,
		client:          conf.Client,
		account:         conf.Account,
		mail:            conf.MailService,
<<<<<<< HEAD
		mailTemplates:   conf.MailTemplates,
		sms:             conf.SMSService,
=======
>>>>>>> 4e9c7afa
		secret:          conf.Secret,
		webAppURL:       conf.WebAppURL,
		transparentMode: conf.FullTransparentMode,
		stripe:          conf.StripeClient,
		subscriptions:   conf.Subscriptions,
	}
}

// Start starts the API HTTP server (non blocking).
func (a *API) Start() {
	go func() {
		if err := http.ListenAndServe(fmt.Sprintf("%s:%d", a.host, a.port), a.initRouter()); err != nil {
			log.Fatalf("failed to start the API server: %v", err)
		}
	}()
}

// router creates the router with all the routes and middleware.
func (a *API) initRouter() http.Handler {
	// Create the router with a basic middleware stack
	r := chi.NewRouter()
	r.Use(cors.New(cors.Options{
		AllowedOrigins:   []string{"*"},
		AllowedMethods:   []string{"GET", "POST", "PUT", "DELETE", "OPTIONS"},
		AllowedHeaders:   []string{"Accept", "Authorization", "Content-Type", "X-CSRF-Token"},
		AllowCredentials: true,
		MaxAge:           300, // Maximum value not ignored by any of major browsers
	}).Handler)
	r.Use(middleware.Logger)
	r.Use(middleware.Recoverer)
	r.Use(middleware.Throttle(100))
	r.Use(middleware.ThrottleBacklog(5000, 40000, 60*time.Second))
	r.Use(middleware.Timeout(45 * time.Second))

	// protected routes
	r.Group(func(r chi.Router) {
		// seek, verify and validate JWT tokens
		r.Use(jwtauth.Verifier(a.auth))
		// handle valid JWT tokens
		r.Use(a.authenticator)
		// refresh the token
		log.Infow("new route", "method", "POST", "path", authRefresTokenEndpoint)
		r.Post(authRefresTokenEndpoint, a.refreshTokenHandler)
		// writable organization addresses
		log.Infow("new route", "method", "GET", "path", authAddressesEndpoint)
		r.Get(authAddressesEndpoint, a.writableOrganizationAddressesHandler)
		// get user information
		log.Infow("new route", "method", "GET", "path", usersMeEndpoint)
		r.Get(usersMeEndpoint, a.userInfoHandler)
		// update user information
		log.Infow("new route", "method", "PUT", "path", usersMeEndpoint)
		r.Put(usersMeEndpoint, a.updateUserInfoHandler)
		// update user password
		log.Infow("new route", "method", "PUT", "path", usersPasswordEndpoint)
		r.Put(usersPasswordEndpoint, a.updateUserPasswordHandler)
		// sign a payload
		log.Infow("new route", "method", "POST", "path", signTxEndpoint)
		r.Post(signTxEndpoint, a.signTxHandler)
		// sign a message
		log.Infow("new route", "method", "POST", "path", signMessageEndpoint)
		r.Post(signMessageEndpoint, a.signMessageHandler)
		// create an organization
		log.Infow("new route", "method", "POST", "path", organizationsEndpoint)
		r.Post(organizationsEndpoint, a.createOrganizationHandler)
		// create a route for those endpoints that include the organization
		// address to get the organization data from the database
		// update the organization
		log.Infow("new route", "method", "PUT", "path", organizationEndpoint)
		r.Put(organizationEndpoint, a.updateOrganizationHandler)
		// get organization subscription
		log.Infow("new route", "method", "GET", "path", organizationSubscriptionEndpoint)
		r.Get(organizationSubscriptionEndpoint, a.getOrganizationSubscriptionHandler)
		// invite a new admin member to the organization
		log.Infow("new route", "method", "POST", "path", organizationAddMemberEndpoint)
		r.Post(organizationAddMemberEndpoint, a.inviteOrganizationMemberHandler)
		// pending organization invitations
		log.Infow("new route", "method", "GET", "path", organizationPendingMembersEndpoint)
		r.Get(organizationPendingMembersEndpoint, a.pendingOrganizationMembersHandler)
	})

	// Public routes
	r.Group(func(r chi.Router) {
		r.Get("/ping", func(w http.ResponseWriter, r *http.Request) {
			if _, err := w.Write([]byte(".")); err != nil {
				log.Warnw("failed to write ping response", "error", err)
			}
		})
		// login
		log.Infow("new route", "method", "POST", "path", authLoginEndpoint)
		r.Post(authLoginEndpoint, a.authLoginHandler)
		// register user
		log.Infow("new route", "method", "POST", "path", usersEndpoint)
		r.Post(usersEndpoint, a.registerHandler)
		// verify user
		log.Infow("new route", "method", "POST", "path", verifyUserEndpoint)
		r.Post(verifyUserEndpoint, a.verifyUserAccountHandler)
		// get user verification code information
		log.Infow("new route", "method", "GET", "path", verifyUserCodeEndpoint)
		r.Get(verifyUserCodeEndpoint, a.userVerificationCodeInfoHandler)
		// resend user verification code
		log.Infow("new route", "method", "POST", "path", verifyUserCodeEndpoint)
		r.Post(verifyUserCodeEndpoint, a.resendUserVerificationCodeHandler)
		// request user password recovery
		log.Infow("new route", "method", "POST", "path", usersRecoveryPasswordEndpoint)
		r.Post(usersRecoveryPasswordEndpoint, a.recoverUserPasswordHandler)
		// reset user password
		log.Infow("new route", "method", "POST", "path", usersResetPasswordEndpoint)
		r.Post(usersResetPasswordEndpoint, a.resetUserPasswordHandler)
		// get organization information
		log.Infow("new route", "method", "GET", "path", organizationEndpoint)
		r.Get(organizationEndpoint, a.organizationInfoHandler)
		// get organization members
		log.Infow("new route", "method", "GET", "path", organizationMembersEndpoint)
		r.Get(organizationMembersEndpoint, a.organizationMembersHandler)
		// accept organization invitation
		log.Infow("new route", "method", "POST", "path", organizationAcceptMemberEndpoint)
		r.Post(organizationAcceptMemberEndpoint, a.acceptOrganizationMemberInvitationHandler)
		// get organization roles
		log.Infow("new route", "method", "GET", "path", organizationRolesEndpoint)
		r.Get(organizationRolesEndpoint, a.organizationsMembersRolesHandler)
		// get organization types
		log.Infow("new route", "method", "GET", "path", organizationTypesEndpoint)
		r.Get(organizationTypesEndpoint, a.organizationsTypesHandler)
		// get subscriptions
		log.Infow("new route", "method", "GET", "path", plansEndpoint)
		r.Get(plansEndpoint, a.getPlansHandler)
		// get subscription info
		log.Infow("new route", "method", "GET", "path", planInfoEndpoint)
		r.Get(planInfoEndpoint, a.planInfoHandler)
		log.Infow("new route", "method", "POST", "path", subscriptionsWebhook)
		r.Post(subscriptionsWebhook, a.handleWebhook)
	})
	a.router = r
	return r
}<|MERGE_RESOLUTION|>--- conflicted
+++ resolved
@@ -24,7 +24,6 @@
 )
 
 type APIConfig struct {
-<<<<<<< HEAD
 	Host          string
 	Port          int
 	Secret        string
@@ -34,18 +33,7 @@
 	Account       *account.Account
 	MailTemplates map[notifications.MailTemplate]string
 	MailService   notifications.NotificationService
-	SMSService    notifications.NotificationService
 	WebAppURL     string
-=======
-	Host        string
-	Port        int
-	Secret      string
-	Chain       string
-	DB          *db.MongoStorage
-	Client      *apiclient.HTTPclient
-	Account     *account.Account
-	MailService notifications.NotificationService
->>>>>>> 4e9c7afa
 	// FullTransparentMode if true allows signing all transactions and does not
 	// modify any of them.
 	FullTransparentMode bool
@@ -65,11 +53,7 @@
 	client          *apiclient.HTTPclient
 	account         *account.Account
 	mail            notifications.NotificationService
-<<<<<<< HEAD
 	mailTemplates   map[notifications.MailTemplate]string
-	sms             notifications.NotificationService
-=======
->>>>>>> 4e9c7afa
 	secret          string
 	webAppURL       string
 	transparentMode bool
@@ -90,11 +74,7 @@
 		client:          conf.Client,
 		account:         conf.Account,
 		mail:            conf.MailService,
-<<<<<<< HEAD
 		mailTemplates:   conf.MailTemplates,
-		sms:             conf.SMSService,
-=======
->>>>>>> 4e9c7afa
 		secret:          conf.Secret,
 		webAppURL:       conf.WebAppURL,
 		transparentMode: conf.FullTransparentMode,
