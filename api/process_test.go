package api

import (
	"net/http"
	"testing"

	qt "github.com/frankban/quicktest"
	"github.com/vocdoni/saas-backend/db"
	"github.com/vocdoni/saas-backend/internal"
	"go.vocdoni.io/dvote/util"
)

func TestProcess(t *testing.T) {
	c := qt.New(t)

	// Create a user with admin permissions
	adminToken := testCreateUser(t, "adminpassword123")

	// Verify the token works
	resp, code := testRequest(t, http.MethodGet, adminToken, nil, usersMeEndpoint)
	c.Assert(code, qt.Equals, http.StatusOK)
	t.Logf("Admin user: %s\n", resp)

	// Create an organization
	orgAddress := testCreateOrganization(t, adminToken)
	t.Logf("Created organization with address: %s\n", orgAddress.String())

	// Get the organization to verify it exists
	resp, code = testRequest(t, http.MethodGet, adminToken, nil, "organizations", orgAddress.String())
	c.Assert(code, qt.Equals, http.StatusOK, qt.Commentf("response: %s", resp))

	// Create a census
	censusInfo := &OrganizationCensus{
		Type:       db.CensusTypeSMSorMail,
		OrgAddress: orgAddress.String(),
	}
	resp, code = testRequest(t, http.MethodPost, adminToken, censusInfo, censusEndpoint)
	c.Assert(code, qt.Equals, http.StatusOK, qt.Commentf("response: %s", resp))

	// Parse the response to get the census ID
	var createdCensus OrganizationCensus
	err := parseJSON(resp, &createdCensus)
	c.Assert(err, qt.IsNil)
	c.Assert(createdCensus.ID, qt.Not(qt.Equals), "")
	censusID := createdCensus.ID
	t.Logf("Created census with ID: %s\n", censusID)

	// Add participants to the census
	participants := &AddParticipantsRequest{
		Participants: []OrgParticipant{
			{
				ParticipantNo: "P001",
				Name:          "John Doe",
				Email:         "john.doe@example.com",
				Phone:         "+34612345678",
				Password:      "password123",
				Other: map[string]any{
					"department": "Engineering",
					"age":        30,
				},
			},
			{
				ParticipantNo: "P002",
				Name:          "Jane Smith",
				Email:         "jane.smith@example.com",
				Phone:         "+34698765432",
				Password:      "password456",
				Other: map[string]any{
					"department": "Marketing",
					"age":        28,
				},
			},
		},
	}

	resp, code = testRequest(t, http.MethodPost, adminToken, participants, censusEndpoint, censusID)
	c.Assert(code, qt.Equals, http.StatusOK, qt.Commentf("response: %s", resp))

	// Publish the census
	resp, code = testRequest(t, http.MethodPost, adminToken, nil, censusEndpoint, censusID, "publish")
	c.Assert(code, qt.Equals, http.StatusOK, qt.Commentf("response: %s", resp))

	var publishedCensus PublishedCensusResponse
	err = parseJSON(resp, &publishedCensus)
	c.Assert(err, qt.IsNil)
	c.Assert(publishedCensus.URI, qt.Not(qt.Equals), "")
	c.Assert(publishedCensus.Root, qt.Not(qt.Equals), "")

	// Test 1: Create a process
	// Generate a random process ID
	processID := internal.HexBytes(util.RandomBytes(32))
	t.Logf("Generated process ID: %s\n", processID.String())

	// Test 1.1: Test with valid data
<<<<<<< HEAD
	censusRoot := internal.HexBytes{}
	err = censusRoot.ParseString(publishedCensus.Root)
=======
	censusRoot := publishedCensus.Root
>>>>>>> bee0af64
	c.Assert(err, qt.IsNil)

	censusIDBytes := internal.HexBytes{}
	err = censusIDBytes.ParseString(censusID)
	c.Assert(err, qt.IsNil)

	processInfo := &CreateProcessRequest{
		PublishedCensusRoot: censusRoot,
		PublishedCensusURI:  publishedCensus.URI,
		CensusID:            censusIDBytes,
		Metadata:            []byte(`{"title":"Test Process","description":"This is a test process"}`),
	}

	resp, code = testRequest(t, http.MethodPost, adminToken, processInfo, "process", processID.String())
	c.Assert(code, qt.Equals, http.StatusOK, qt.Commentf("response: %s", resp))

	// Test 1.2: Test with no authentication
	_, code = testRequest(t, http.MethodPost, "", processInfo, "process", processID.String())
	c.Assert(code, qt.Equals, http.StatusUnauthorized)

	// Test 1.3: Test with invalid process ID
	_, code = testRequest(t, http.MethodPost, adminToken, processInfo, "process", "invalid-id")
	c.Assert(code, qt.Not(qt.Equals), http.StatusOK)

	// Test 1.4: Test with missing census root/ID
	invalidProcessInfo := &CreateProcessRequest{
		PublishedCensusURI: publishedCensus.URI,
		Metadata:           []byte(`{"title":"Test Process","description":"This is a test process"}`),
	}
	_, code = testRequest(t, http.MethodPost, adminToken, invalidProcessInfo, "process", processID.String())
	c.Assert(code, qt.Not(qt.Equals), http.StatusOK)

	// Test 1.5: Test with invalid process ID
	_, code = testRequest(t, http.MethodGet, adminToken, nil, "process", "invalid-id")
	c.Assert(code, qt.Not(qt.Equals), http.StatusOK)
}<|MERGE_RESOLUTION|>--- conflicted
+++ resolved
@@ -92,12 +92,7 @@
 	t.Logf("Generated process ID: %s\n", processID.String())
 
 	// Test 1.1: Test with valid data
-<<<<<<< HEAD
-	censusRoot := internal.HexBytes{}
-	err = censusRoot.ParseString(publishedCensus.Root)
-=======
 	censusRoot := publishedCensus.Root
->>>>>>> bee0af64
 	c.Assert(err, qt.IsNil)
 
 	censusIDBytes := internal.HexBytes{}
