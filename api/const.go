--- conflicted
+++ resolved
@@ -7,9 +7,8 @@
 	VerificationCodeLength = 3
 	// VerificationCodeEmailSubject is the subject of the verification code email
 	VerificationCodeEmailSubject = "Vocdoni verification code"
-<<<<<<< HEAD
-	// VerificationCodeEmailBody is the body of the verification code email
-	VerificationCodeEmailPlainBody = "Your verification code is: "
+	// VerificationCodeTextBody is the body of the verification code email
+	VerificationCodeTextBody = "Your Vocdoni verification code is: "
 	// VerificationAccountTemplate is the key that identifies the verification
 	// account email template. It must be also the name of the file in the
 	// email templates directory.
@@ -18,8 +17,4 @@
 	// template. It must be also the name of the file in the email templates
 	// directory.
 	PasswordResetTemplate notifications.MailTemplate = "password_reset"
-=======
-	// VerificationCodeTextBody is the body of the verification code email
-	VerificationCodeTextBody = "Your Vocdoni verification code is: "
->>>>>>> 0f9730a4
 )