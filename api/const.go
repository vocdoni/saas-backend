--- conflicted
+++ resolved
@@ -17,7 +17,6 @@
 	VerificationCodeEmailSubject = "Vocdoni verification code"
 	// VerificationCodeTextBody is the body of the verification code email
 	VerificationCodeTextBody = "Your Vocdoni verification code is: "
-<<<<<<< HEAD
 	// verificationURI is the URI to verify the user account in the web app that
 	// must be included in the verification email.
 	VerificationURI = "/account/verify?email=%s&code=%s"
@@ -29,12 +28,10 @@
 	// template. It must be also the name of the file in the email templates
 	// directory.
 	PasswordResetTemplate notifications.MailTemplate = "password_reset"
-=======
 	// InvitationEmailSubject is the subject of the invitation email
 	InvitationEmailSubject = "Vocdoni organization invitation"
 	// InvitationTextBody is the body of the invitation email
 	InvitationTextBody = "You code to join to '%s' organization is: %s"
 	// InvitationExpiration is the duration of the invitation code before it is invalidated
 	InvitationExpiration = 5 * 24 * time.Hour // 5 days
->>>>>>> 4e9c7afa
 )