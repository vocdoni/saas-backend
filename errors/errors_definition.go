--- conflicted
+++ resolved
@@ -56,13 +56,9 @@
 	ErrNoOrganizationSubscription = Error{Code: 40020, HTTPstatus: http.StatusNotFound, Err: fmt.Errorf("organization has no subscription")}
 	ErrPlanNotFound               = Error{Code: 40023, HTTPstatus: http.StatusNotFound, Err: fmt.Errorf("subscription plan not found")}
 	ErrJobNotFound                = Error{Code: 40026, HTTPstatus: http.StatusNotFound, Err: fmt.Errorf("job not found")}
-<<<<<<< HEAD
 	ErrCensusNotFound             = Error{Code: 40027, HTTPstatus: http.StatusNotFound, Err: fmt.Errorf("census not found")}
-	ErrCensusParticipantNotFound  = Error{Code: 40028, HTTPstatus: http.StatusNotFound, Err: fmt.Errorf("census participant not found")}
-=======
-	ErrCensusTypeNotFound         = Error{Code: 40027, HTTPstatus: http.StatusNotFound, Err: fmt.Errorf("census type not found")}
-	ErrCensusNotFound             = Error{Code: 40028, HTTPstatus: http.StatusNotFound, Err: fmt.Errorf("census not found")}
->>>>>>> bee0af64
+	ErrCensusTypeNotFound         = Error{Code: 40028, HTTPstatus: http.StatusNotFound, Err: fmt.Errorf("census type not found")}
+	ErrCensusParticipantNotFound  = Error{Code: 40029, HTTPstatus: http.StatusNotFound, Err: fmt.Errorf("census participant not found")}
 
 	// Conflict errors (409)
 	ErrDuplicateConflict = Error{Code: 40901, HTTPstatus: http.StatusConflict, Err: fmt.Errorf("resource already exists")}
